/************************************************************************
**
** NAME:	main.c
**
** DESCRIPTION:	Program entry code and initialization.
**
** AUTHOR:	GamesCrafters Research Group, UC Berkeley
**		Supervised by Dan Garcia <ddgarcia@cs.berkeley.edu>
**
** DATE:	2006-03-06
**
** LICENSE:	This file is part of GAMESMAN,
**		The Finite, Two-person Perfect-Information Game Generator
**		Released under the GPL:
**
** This program is free software; you can redistribute it and/or modify
** it under the terms of the GNU General Public License as published by
** the Free Software Foundation; either version 2 of the License, or
** (at your option) any later version.
**
** This program is distributed in the hope that it will be useful,
** but WITHOUT ANY WARRANTY; without even the implied warranty of
** MERCHANTABILITY or FITNESS FOR A PARTICULAR PURPOSE.  See the
** GNU General Public License for more details.
**
** You should have received a copy of the GNU General Public License
** along with this program, in COPYING; if not, write to the Free Software
** Foundation, Inc., 675 Mass Ave, Cambridge, MA 02139, USA.
**
**************************************************************************/

#include <time.h>
#include "gamesman.h"
#include "solveloopyga.h"
#include "solveloopy.h"
#include "solvezero.h"
#include "solvestd.h"
#include "solvevsstd.h"
#include "solvevsloopy.h"
#include "solveloopypd.h"
#include "solvebottomup.h"
#include "solveweakab.h"
#include "solveretrograde.h"
#include "hash.h"
#include "visualization.h"
#include "openPositions.h"
//#include "Parallel.h"
extern POSITION InteractStringToPosition(STRING str);

/*
** Globals
*/

/* these have been moved to globals.c - 12/2/2005 */


/*
** Local function prototypes
*/

static void    SetSolver ();

/*
** Code
*/

void Initialize()
{
	/* For TIER GAMESMAN */
	gHashWindowInitialized = FALSE;

	gGetVarStringPtr = &get_var_string;
	if (gPutWinBy) {
		gWinBy = TRUE;
		gWinByClose = FALSE;
	}
	srand(time(NULL));

	/* set default solver */
	/* already done in globals.c */
	//    gSolver = NULL;

	/* set default go again */
	gGoAgain=DefaultGoAgain;

	sprintf(gPlayerName[kPlayerOneTurn],"Player");
	sprintf(gPlayerName[kPlayerTwoTurn],"Computer");

	/* generic hash */
	//generic_hash_context_init();

	/* get the DB function table with all pointers to default */
	CreateDatabases();

	/* game-specific variabless */
	InitializeGame();

	/* set the solver */
	SetSolver();
}

void SetSolver()
{
	/* if solver set externally, leave alone */
	if (gSolver != NULL)
		return;
	else if (kLoopy) {
		if (gGoAgain == DefaultGoAgain) {
			if(gBitPerfectDBSolver) {
				if (kUsePureDraw) {
					gSolver = &lpds_DetermineValue;
				} else {
					gSolver = &VSDetermineLoopyValue;
				}
			} else {
				gSolver = &DetermineLoopyValue;
			}
		} else {
			gBitPerfectDBSolver = FALSE;
			gSolver = &lgas_DetermineValue;
		}
	} else if (gZeroMemSolver) {
		gSolver = &DetermineZeroValue;
	} else if (gBottomUp) {
		gSolver = &DetermineValueBU;
	} else if (gAlphaBeta) {
		gSolver = &DetermineValueAlphaBeta;
	} else if (gBitPerfectDBSolver) {
		gSolver = &DetermineValueVSSTD;
	} else {
		gSolver = &DetermineValueSTD;
	}
}

BOOLEAN InitializeGetMoveValuesStuff()
{
	gUseGPS = gGlobalPositionSolver && gUndoMove != NULL;
	//gSaveDatabase = FALSE;
	if (gAnalyzing && !LoadAnalysis()) {
		gLoadDatabase = FALSE;
	}

	return gLoadDatabase && LoadDatabase() && LoadOpenPositionsData();

}
VALUE DetermineValue(POSITION position)
{
	gUseGPS = gGlobalPositionSolver && gUndoMove != NULL;

	if (gAnalyzing && !LoadAnalysis()) {
		gLoadDatabase = FALSE;
	}

	if(kSupportsShardGamesman) {
		InitializeShardDB();
		printf("Done loading shard database.\n");
<<<<<<< HEAD
	} else if (kUsesQuartoGamesman) {
		InitializeQuartoDB();
		printf("Done loading quarto database.\n");
	} else if(kSupportsTierGamesman && gTierGamesman) { //TIER GAMESMAN
=======
	} else if (kSupportsTierGamesman && gTierGamesman) { //TIER GAMESMAN
>>>>>>> ff0107c3
		BOOLEAN usingLookupTierDB = FALSE;
		if (gIsInteract) {
			usingLookupTierDB = ReinitializeTierDB();
		}
		gSolver = &DetermineRetrogradeValue; // force the retrograde solver
		gZeroMemPlayer = FALSE; // make sure tierdb behaves properly
		if (gPrintDatabaseInfo)
			printf("\nEvaluating the value of %s...", kGameName);
		gDBLoadMainTier = FALSE; // initialize main tier as undecided rather than load
		gSolver(position);
		gDBLoadMainTier = TRUE; // from now on, tierdb loads main tier too
		gInitializeHashWindow(gInitialTier, !usingLookupTierDB);
		position = gHashToWindowPosition(gInitialTierPosition, gInitialTier);
		gInitialPosition = position; // saves a LOT of little changes

		showStatus(Clean);
		AnalysisCollation();
		gAnalysisLoaded = TRUE;
		printf("done in %u seconds!\e[K", gAnalysis.TimeToSolve = Stopwatch()); /* Extra Spacing to Clear Status Printing */
		//if(gSaveDatabase) {
		//    if(gUseOpen) {
		//        SaveOpenPositionsData();
		//    }
		//    SaveAnalysis();
		//}

	} else if (gLoadDatabase && LoadDatabase() && LoadOpenPositionsData()) {
		if (GetValueOfPosition(position) == undecided) {
			if (gPrintDatabaseInfo)
				printf("\nRe-evaluating the value of %s...", kGameName);
			gSolver(position);
			AnalysisCollation();
			gAnalysisLoaded = TRUE;
			printf("done in %u seconds!\e[K", gAnalysis.TimeToSolve = Stopwatch()); /* Extra Spacing to Clear Status Printing */

			if(gSaveDatabase) {
				printf("\nWriting the values of %s into a database...", kGameName);
				SaveDatabase();
				if(gUseOpen) {
					SaveOpenPositionsData();
				}
				SaveAnalysis();
			}
		}
	} else {
		if (gPrintDatabaseInfo)
			printf("\nEvaluating the value of %s...", kGameName);
		// Ken Elkabany removed the line below, tell him if you want to undo it
		// bpdb will not work with it since it doesn't allocate itself until gSolver(position)
		// is called
		//StoreValueOfPosition(position, undecided);
		gSolver(position);
		showStatus(Clean);
		AnalysisCollation();
		gAnalysisLoaded = TRUE;
		printf("done in %u seconds!\e[K", gAnalysis.TimeToSolve = Stopwatch()); /* Extra Spacing to Clear Status Printing */

		if(gSaveDatabase) {
			SaveDatabase();
			if(gUseOpen) {
				SaveOpenPositionsData();
			}
			SaveAnalysis();
		}
	}
	gUseGPS = FALSE;
	if (!gIsInteract) gValue = GetValueOfPosition(position);

	return gValue;
}

/* Starts a normal textbased game. */
void StartGame(STRING executableName)
{
	Initialize();
	Menus(executableName);
}

/* Solves the game and stores it, without anybody actually playing it */
void SolveAndStore()
{
	Initialize();
	printf("\nInitialized..\n");
	if (gVisTiers || gVisTiersPlain)
	{
		//Don't initialize DB since we don't need to, it seems.
		printf("Skipping db initialzation... heh\n");
	}
	else
	{
		InitializeDatabases();
		printf("Initialized DBs..\n");
	}
	InitializeAnalysis();
	printf("Initialized Analysis...\n");
	gAnalysis.TotalMoves = 0;
	Stopwatch();
	printf("Going into solver....");
	DetermineValue(gInitialPosition);

	if (gAnalyzing) {
		// Writing HTML Has Now Been Deprecated
		// createAnalysisVarDir();
		// writeVarHTML();
		if (gIncludeInterestingnessWithAnalysis)
			DetermineInterestingness(gInitialPosition);
		writeXML(Save);
		writeXML(SaveVar);
		writeXML(CleanVar);
	}

	if (gVisualizing) {
		Visualize();
	}
}

void RemoteStartGamesman(BOOLEAN admin) {
	Initialize();
	InitializeDatabases();
	InitializeAnalysis();
	gAnalysis.TotalMoves = 0;

	gZeroMemPlayer = FALSE; // make sure tierdb behaves properly
	if (gPrintDatabaseInfo)
		printf("\nEvaluating the value of %s...", kGameName);
	gDBLoadMainTier = FALSE; // initialize main tier as undecided rather than load
	gTierSolvePrint = FALSE;

	RemoteInitialize(); //init the retrograde solver
	//if (admin)
	//    runAdmin_Main(NULL);
	//else runClient_Main(NULL);
}


/* Handles the command line arguments by setting flags and options
   declared in in globals.h */
void HandleArguments (int argc, char *argv[])
{
	int i, option;
	for(i = 1; i < argc; i++) {
		if(!strcasecmp(argv[i], "--nodb")) {
			gSaveDatabase = FALSE;
			gLoadDatabase = FALSE;
		} else if (!strcasecmp(argv[i], "--newdb")) {
			gLoadDatabase = FALSE;
		} else if (!strcasecmp(argv[i], "--filedb")) {
			gFileDB = TRUE;
			gBitPerfectDB = FALSE;
			gBitPerfectDBSolver = FALSE;
		} else if (!strcasecmp(argv[i], "--numoptions")) {
			fprintf(stderr, "\nNumber of Options: %d\n", NumberOfOptions());
			gMessage = TRUE;
		} else if (!strcasecmp(argv[i], "--curroption")) {
			fprintf(stderr, "\nCurrent Option: %d\n", getOption());
			gMessage = TRUE;
		} else if (!strcasecmp(argv[i], "--option")) {
			if(argc < (i + 2)) {
				fprintf(stderr, "\nUsage: %s --option <n>\n\n", argv[0]);
				gMessage = TRUE;
			} else {
				option = atoi(argv[++i]);
				if(option > NumberOfOptions()) {
					fprintf(stderr, "\nInvalid option configuration!\n\n");
					gMessage = TRUE;
				} else
					setOption(option);
			}
		} else if (!strcasecmp(argv[i], "--nobpdb")) {
			gBitPerfectDB = FALSE;
			gBitPerfectDBSolver = FALSE;
		} else if (!strcasecmp(argv[i], "--2bit")) {
			gTwoBits = TRUE;
		} else if (!strcasecmp(argv[i], "--colldb")) {
			gCollDB = TRUE;
		}
		/* Enable usage of UnivDB - randomized hashing, collision database,
		   dependent on GMP support
		 */
		else if (!strcasecmp(argv[i], "--univdb")) {
#ifdef HAVE_GMP
			gUnivDB = TRUE;
#else
			fprintf(stderr, "\nGMP support must be compiled in to use --univdb option\n\n");
#endif
		} else if (!strcasecmp(argv[i], "--gps")) {
			gGlobalPositionSolver = TRUE;
		} else if (!strcasecmp(argv[i], "--bottomup")) {
			gBottomUp = TRUE;
		} else if (!strcasecmp(argv[i], "--alpha-beta")) {
			gAlphaBeta = TRUE;
		} else if (!strcasecmp(argv[i], "--lowmem")) {
			gZeroMemSolver = TRUE;
		} else if (!strcasecmp(argv[i], "--slicessolver")) {
			/*if(kLoopy) {
			   fprintf(stderr, "\nCannot use slices solver since this game is loopy\n\n");
			   gMessage = TRUE;
			   i += argc;
			   }*/
			gBitPerfectDBSolver = TRUE;
		} else if (!strcasecmp(argv[i], "--schemes")) {
			gBitPerfectDBSchemes = TRUE;
		} else if (!strcasecmp(argv[i], "--allschemes")) {
			gBitPerfectDBSchemes = TRUE;
			gBitPerfectDBAllSchemes = TRUE;
		} else if (!strcasecmp(argv[i], "--adjust")) {
			gBitPerfectDBAdjust = TRUE;
		} else if (!strcasecmp(argv[i], "--noadjust")) {
			gBitPerfectDBAdjust = FALSE;
		} else if (!strcasecmp(argv[i], "--bpdbverbose")) {
			gBitPerfectDBVerbose = TRUE;
		} else if (!strcasecmp(argv[i], "--bpdbzeroplayer")) {
			gBitPerfectDBZeroMemoryPlayer = TRUE;
		} else if (!strcasecmp(argv[i], "--notiers")) {
			gTierGamesman = FALSE;
		} else if (!strcasecmp(argv[i], "--vt")) {
			gVisTiers = TRUE; //Generates dotty file for tier tree visualization
		} else if (!strcasecmp(argv[i], "--vtp")) {
			gVisTiersPlain = TRUE; //outputs to stdout a plain tier tree for easy parsing
		} else if (!strcasecmp(argv[i], "--onlytier")) {
			if ((i + 1) < argc) {
				gTierToOnlySolve = atoi(argv[++i]);
				if (gTierToOnlySolve < 0) {
					fprintf(stderr, "Tier to solve is not valid\n\n");
					gMessage = TRUE;
				} else { //We're good to go
					gSolveOnlyTier = TRUE;
				}
			} else {
				fprintf(stderr, "No tier given for solve only tier option\n\n");
				gMessage = TRUE;
			}
		} else if (!strcasecmp(argv[i], "--notiermenu")) {
			gTierSolverMenu = FALSE;
		} else if (!strcasecmp(argv[i], "--notierprint")) {
			gTierSolvePrint = FALSE;
			gTierSolverMenu = FALSE;
		} else if (!strcasecmp(argv[i], "--solve")) {
			gJustSolving = TRUE;
			if((i + 1) < argc && !strcasecmp(argv[++i], "all"))
				gSolvingAll = TRUE;
			option = atoi(argv[i]);
			if(option > NumberOfOptions()) {
				fprintf(stderr, "Invalid option configuration!\n\n");
				gMessage = TRUE;
			} else if (option)
				setOption(option);
		} else if (!strcasecmp(argv[i], "--analyze")) {
			gJustSolving = TRUE;
			gAnalyzing = TRUE;
			//gSolvingAll = TRUE;
			createAnalysisGameDir();
			//writeGameHTML(); DEPRECATED
			//createVarTable(); DEPRECATED
		} else if (!strcasecmp(argv[i], "--nointerestingness")) {
			gIncludeInterestingnessWithAnalysis = FALSE;
			gInterestingness = FALSE;
		} else if (!strcasecmp(argv[i], "--open")) {
			gUseOpen = TRUE;
		} else if (!strcasecmp(argv[i], "--visualize")) {
			gVisualizing = TRUE;
		} else if (!strcasecmp(argv[i], "--DoMove")) {
			InitializeGame();
			if(argc != 4)
				fprintf(stderr, "\nInvalid arguments!\n\n");
			else {
				printf("\nDoMove returns: " POSITION_FORMAT "\n\n",
				       DoMove(atoi(argv[2]), atoi(argv[3])));
			}
			i += argc;
			gMessage = TRUE;
		} else if (!strcasecmp(argv[i], "--Primitive")) {
			InitializeGame();
			if(argc != 3)
				fprintf(stderr, "\nInvalid arguments!\n\n");
			else {
				printf("\nPrimitive returns: %u\n\n",
				       Primitive(atoi(argv[2])));
			}
			i += argc;
			gMessage = TRUE;
		} else if (!strcasecmp(argv[i], "--PrintPosition")) {
			InitializeGame();
			if(argc != 5)
				fprintf(stderr, "\nInvalid arguments!\n\n");
			else {
				printf("\nPrintPosition:\n\n");
				PrintPosition(atoi(argv[2]), argv[3], atoi(argv[4]));
			}
			i += argc;
			gMessage = TRUE;
		} else if (!strcasecmp(argv[i], "--GenerateMoves")) {
			InitializeGame();
			if (argc != 3)
				fprintf(stderr, "\nInvalid arguments!\n\n");
			else {
				printf("\nGenerateMoves returns: [ ");
				MOVELIST *moves = GenerateMoves(atoi(argv[2])), *ptr;
				for (ptr = moves; ptr != NULL; ptr = ptr->next) {
					PrintMove(ptr->move);
					printf(" ");
				}
				printf("]\n\n");
				FreeMoveList(moves);
			}
			i += argc;
			gMessage = TRUE;
		} else if (!strcasecmp(argv[i],"--withPen")) {
			if ((i+1) < argc) {
				gPenFile = argv[i++];
			}
		} else if (!strcasecmp(argv[i], "--penDebug")) {
			gPenDebug = TRUE;
		} else if (!strcasecmp(argv[i], "--lightplayer")) {
			i += argc;
			gZeroMemPlayer = TRUE;
		} else if (!strcasecmp(argv[i], "--help")) {
			printf(kCommandSyntaxHelp, argv[0], argv[0], argv[0], argv[0]);
			gMessage = TRUE;
			i += argc;
		} else if (!strcasecmp(argv[i], "--netDb")) {
			gNetworkDB = TRUE;
			gBitPerfectDB = FALSE;
			gBitPerfectDBSolver = FALSE;
			if ((i + 1) < argc) {
				ServerAddress = argv[i++];
			}
		} else if (!strcasecmp(argv[i],"--hashCounting")) {
			hashCounting();
			return;
		} else if (!strcasecmp(argv[i],"--hashtable_buckets")) {
			if(argc < (i + 2)) {
				fprintf(stderr, "\nUsage: %s --hashtable_buckets <n>\n\n",
				        argv[0]);
			} else {
				HASHTABLE_BUCKETS = atoi(argv[2]);
			}
			i++;
		} else if (!strcasecmp(argv[i],"--parallel")) { // for PARALLELIZATION
			gMessage = TRUE;
			//initializeODeepaBlue(argc,argv);
			return;
		} else if (!strcasecmp(argv[i],"--printdefault")) {
			/* Some games initialize help strings inside InitializeGame() */
			InitializeGame();
			/* prints long name, short name, default option,
			 * C author(s), and some k* values, delimited with ^
			 * Current k* values are kDebugMenu. kDebugDetermineValue,
			 * and any kHelp* that aren't written*/
			printf("%s^%s^%d^%s^%s^%s^%s\n", kGameName, kDBName, getOption(),
			       kAuthorName,
			       kDebugMenu ? "True" : "False",
			       kDebugDetermineValue ? "True" : "False",
			       kHelpStarWritten());
			gMessage = TRUE;
		}
		/* Stateless move-value querying for Thrift. */
		/* ./game --GetMoveValue <boardString> <whoseMove> <option> */
		else if (!strcasecmp(argv[i], "--GetMoveValue") ||
		        !strcasecmp(argv[i], "--GetNextMoveValues")) {
			if (argc != 5) {
				fprintf(stderr, "\nInvalid arguments!\n\n");
			} else {
				BOOLEAN getNextMoveValues =
				        !strcasecmp(argv[i], "--GetNextMoveValues");
				char *boardStr = argv[2];
				/* int whoseMove = atoi(argv[3]); */
				int option = atoi(argv[4]);

				setOption(option);
				Initialize();
				InitializeDatabases();

				// We want to print out tuples in the form of
				//    (position, move, value)
				// where "position" is a board string, "move" is a move string
				// that describes how to reach the specified board from its
				// parent, and "value" specifies the win/lose/tie value.
				/* POSITION pos = InteractStringToPosition(boardStr, whoseMove, option); */
				POSITION pos = InteractStringToPosition(boardStr);
				VALUE primitiveValue = Primitive(pos);
				if (getNextMoveValues) {
					if (primitiveValue) {
						printf("{}\n"); // Primitives have no children
					} else {
						printf("{");
						MOVELIST *moves = GenerateMoves(pos);
						// LOAD EVERYTHING
						if (InitializeGetMoveValuesStuff()) {
							while (moves != NULL) {
								POSITION child = DoMove(pos, moves->move);
								/* Broken. */
								/* char* childPosition = InteractPositionToString(child, whoseMove, option); */

								// flip move values to change perspective
								VALUE value = GetValueOfPosition(child);
								if (value == win) {
									value = lose;
								} else if (value == lose) {
									value = win;
								}
								/* Broken. */
								/* printf("(%s, %s, %d)", childPosition, MoveToString(moves->move), */
								/*        GetValueOfPosition(child)); */
								moves = moves->next;
								if (moves != NULL) {
									printf(", ");
								}
							}
						} else {
							printf("error");
						}
						printf("}\n");
					}
				} else {
					if (InitializeGetMoveValuesStuff()) {
						// Output the move value for the current position.
						VALUE positionValue = primitiveValue ? primitiveValue :
						                      GetValueOfPosition(pos);
						// We omit the "move" field from the tuple.
						printf("(%s, , %d)\n", boardStr, positionValue);
					}
				}
			}
			i += argc;
			gMessage = TRUE;
		} else if (!strcasecmp(argv[i], "--export")) {
			i += 1;
			if (argc > i) {
				/* Use gamesman_main to run the solver. */
				gJustSolving = TRUE;
				gamesman_main(argv[0]);
				printf("\n");
				PrintBinaryGameValuesToFile(argv[i]);
				/* Prevent gamesman_main in main from also running the solver. */
				gMessage = TRUE;
			} else {
				printf("--export requires a filname.");
			}
		} else if (!strcasecmp(argv[i], "--interact")) {
			gIsInteract = TRUE;
			gJustSolving = TRUE;
			gamesman_main(argv[0]);
			ServerInteractLoop();
			gMessage = TRUE;
		} else {
			fprintf(stderr, "\nInvalid option or missing parameter: %s, use %s --help for help\n\n", argv[i], argv[0]);
			gMessage = TRUE;
			i += argc;
		}
	}
}


/* main() serves as a wrapper to gamesman_main() */
int main(int argc, char *argv[])
{
	HandleArguments(argc, argv);
	return gamesman_main(argv[0]);
}

/* main() is not exported in shared libraries, thus gamesman_main will handle everything */
/* This is needed for external modules (e.g. python) to call it if necessary */
int gamesman_main(STRING executableName)
{
	//Initialize();
	if(!gMessage) {
		if(!gJustSolving)
			StartGame(executableName);
		else {
			gTierSolverMenu = FALSE; // TIER-GAMESMAN: if just going to solve, turn off the menu
			if(!gSolvingAll) {
				fprintf(stderr, "Solving \"%s\" option %u....",
				        kGameName, getOption());
				fflush(stderr);
				if (gAnalyzing) {
					writeXML(Init);
					writeXML(InitVar);
				}
				SolveAndStore();
				fprintf(stderr, "done.\n");
			} else {
				int i;
				fprintf(stderr, "Solving \"%s\" option ", kGameName);

				if (gAnalyzing) {
					writeXML(Init);
				}

				for(i = 1; i <= NumberOfOptions(); i++) {
					fprintf(stderr, "%c[s%u of %u....",
					        27, i, NumberOfOptions());
					fflush(stderr);
					setOption(i);
					if (gAnalyzing) {
						writeXML(InitVar);
					}
					SolveAndStore();
					fprintf(stderr, "%c[u", 27);
				}
				if (gAnalyzing) {
					writeXML(Clean);
				}
				fprintf(stderr, "%u of %u....done.\n",
				        i - 1, NumberOfOptions());
			}
		}
	}
	return 0;
}<|MERGE_RESOLUTION|>--- conflicted
+++ resolved
@@ -154,14 +154,10 @@
 	if(kSupportsShardGamesman) {
 		InitializeShardDB();
 		printf("Done loading shard database.\n");
-<<<<<<< HEAD
 	} else if (kUsesQuartoGamesman) {
 		InitializeQuartoDB();
 		printf("Done loading quarto database.\n");
 	} else if(kSupportsTierGamesman && gTierGamesman) { //TIER GAMESMAN
-=======
-	} else if (kSupportsTierGamesman && gTierGamesman) { //TIER GAMESMAN
->>>>>>> ff0107c3
 		BOOLEAN usingLookupTierDB = FALSE;
 		if (gIsInteract) {
 			usingLookupTierDB = ReinitializeTierDB();
