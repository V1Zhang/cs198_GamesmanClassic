/************************************************************************
**
** NAME:        mfivefieldkono.c
**
** DESCRIPTION: Five-Field Kono
**
** AUTHOR:      Andrew Lee
**
** DATE:        2023-02-24
**
************************************************************************/

#include <stdio.h>
#include <math.h>
#include "gamesman.h"

/* Factorial Helper Function */
int fact(n) {
  res = 1;
  for (int i = 0; i < n; i++) res = i * res;
  return res;
}

<<<<<<< HEAD
=======
/* 28 bytes packed board*/
>>>>>>> 78975e89
typedef struct {
  char odd_component[14]; // 13 characters + 1 null byte
  char even_component[13]; // 12 characters + 1 null byte
  char outcome; // win = w, lose = l, tie = t
} FFK_Board;
<<<<<<< HEAD
=======

/* - = 0, o = 1, x = 2*/
int hash(FFK_Board *board) {
  /* Base 3 Hash */
  int total = 0;
  int len_1 = 12;
  for (int i = 0; i < len_1; i++) {
    total += board.even_component[(len_1 - 1) - i] * pow(3, i);
  }
  int len_2 = 13;
  for (int j = 0; j < len_2, j++) {
    total += board.odd_component[(len_2 - 1) - j] * pow(3, 12 + j)
  }
  return total;
}

FFK_Board unhash(int hash) {
  FFK_Board newBoard = malloc(sizeof(struct Board));
  for (int i = 24; i >= 0; i--) {
    
  }
}
>>>>>>> 78975e89

/* IMPORTANT GLOBAL VARIABLES */
STRING kAuthorName = "Andrew Lee";
POSITION gNumberOfPositions = 1189188000; // TODO: Put your number of positions upper bound here.
POSITION gInitialPosition = 0; // TODO: Put the hash value of the initial position.
BOOLEAN kPartizan = TRUE; // TODO: Is the game PARTIZAN i.e. given a board does each player have a different set of moves available to them?
BOOLEAN kTieIsPossible = TRUE; // TODO: Is a tie or draw possible?
BOOLEAN kLoopy = TRUE; // TODO: Is this game loopy?
BOOLEAN kSupportsSymmetries = FALSE; // TODO: Whether symmetries are supported (i.e. whether the GetCanonicalPosition is implemented)

/* Do not change these. */
POSITION GetCanonicalPosition(POSITION);
STRING MoveToString(MOVE);
POSITION kBadPosition = -1;
STRING kGameName = "Five-Field Kono";
STRING kDBName = "fivefieldkono";
BOOLEAN kDebugDetermineValue = FALSE;
void* gGameSpecificTclInit = NULL;

/* You don't have to change these for now. */
BOOLEAN kGameSpecificMenu = FALSE;
BOOLEAN kDebugMenu = FALSE;

/* These variables are not needed for solving but if you have time 
after you're done solving the game you should initialize them 
with something helpful. */
STRING kHelpGraphicInterface = "";
STRING kHelpTextInterface = "";
STRING kHelpOnYourTurn = "";
STRING kHelpStandardObjective = "";
STRING kHelpReverseObjective = "";
STRING kHelpTieOccursWhen = /* Should follow 'A Tie occurs when... */ "";
STRING kHelpExample = "";

/* You don't have to change this. */
void DebugMenu() {}
/* Ignore this function. */
void SetTclCGameSpecificOptions(int theOptions[]) {}
/* Do not worry about this yet because you will only be supporting 1 variant for now. */
void GameSpecificMenu() {}






/*********** BEGIN SOLVING FUNCIONS ***********/

/* TODO: Add a hashing function and unhashing function, if needed. */

/* Initialize any global variables or data structures needed before
solving or playing the game. */
void InitializeGame() {
  gCanonicalPosition = GetCanonicalPosition;
  gMoveToStringFunPtr = &MoveToString;

  /* YOUR CODE HERE */
  
}

/* Return the hash value of the initial position. */
POSITION GetInitialPosition() {
  char* even_component = "ooo-o--x-xxx";
  char* odd_component = "ooo-------xxx";
  struct FFK_Board* initial_board = malloc(sizeof(struct FFK_Board));
  initial_board->even_component = even_component;
  initial_board->odd_component = odd_component;
  initial_board->outcome = 'I';
  return hash(initial_board);
}

/* Return a linked list of moves. */
MOVELIST *GenerateMoves(POSITION position) {
  MOVELIST *moves = NULL;
  /* YOUR CODE HERE 
     
     To add to the linked list, do 
     moves = CreateMovelistNode(<the move you're adding>, moves);

     See the function CreateMovelistNode in src/core/misc.c

  */
  return moves;
}

/* Return the position that results from making the 
input move on the input position. */
POSITION DoMove(POSITION position, MOVE move) {
  /* YOUR CODE HERE */
  return 0;
}

/* Return lose, win, tie, or undecided. See src/core/types.h
for the value enum definition. */
VALUE Primitive(POSITION position) {
  bool x_wins;
  FFK_Board* board = unhash(position);
  // TODO
  return undecided;
}

/* Symmetry Handling: Return the canonical position. */
POSITION GetCanonicalPosition(POSITION position) {
  /* YOUR CODE HERE */
  return position;
}

/*********** END SOLVING FUNCTIONS ***********/







/*********** BEGIN TEXTUI FUNCTIONS ***********/

void PrintPosition(POSITION position, STRING playerName, BOOLEAN usersTurn) {
  /* THIS ONE IS MOST IMPORTANT FOR YOUR DEBUGGING */
  /* YOUR CODE HERE */
}

void PrintComputersMove(MOVE computersMove, STRING computersName) {
  /* YOUR CODE HERE */
}

USERINPUT GetAndPrintPlayersMove(POSITION position, MOVE *move, STRING playerName) {
  /* YOUR CODE HERE */
  return Continue;
}

/* Return whether the input text signifies a valid move. */
BOOLEAN ValidTextInput(STRING input) {
  /* YOUR CODE HERE */
  return TRUE;
}

/* Assume the text input signifies a valid move. Return
the move hash corresponding to the move. */
MOVE ConvertTextInputToMove(STRING input) {
  /* YOUR CODE HERE */
  return 0;
}

/* Return the string representation of the move. 
Ideally this matches with what the user is supposed to
type in. */
STRING MoveToString(MOVE move) {
  /* YOUR CODE HERE */
  return NULL;
}

/* Basically just print the move. */
void PrintMove(MOVE move) {
  /* YOUR CODE HERE */
}

/*********** END TEXTUI FUNCTIONS ***********/









/*********** BEGIN VARIANT FUNCTIONS ***********/

/* How many variants are you supporting? For now, just 1.
Maybe in the future you want to support more variants. */
int NumberOfOptions() {
  /* YOUR CODE HERE MAYBE LATER BUT NOT NOW */
  return 1;
}

/* Return the current variant id (which is 0 in this case since
for now you're only thinking about one variant). */
int getOption() {
  /* YOUR CODE HERE MAYBE LATER BUT NOT NOW */
  return 0;
}

/* The input is a variant id. This function sets any global variables
or data structures according to the variant specified by the variant id. 
But for now you have one variant so don't worry about this. */
void setOption(int option) {
  /* YOUR CODE HERE MAYBE LATER BUT NOT NOW */
}

/*********** END VARIANT-RELATED FUNCTIONS ***********/







/* Don't worry about these Interact functions below yet.
They are used for the AutoGUI which eventually we would
want to implement, but they are not needed for solving. */
POSITION InteractStringToPosition(STRING board) {
  /* YOUR CODE HERE LATER BUT NOT NOW */
  return 0;
}

STRING InteractPositionToString(POSITION position) {
  /* YOUR CODE HERE LATER BUT NOT NOW */
  return NULL;
}

/* Ignore this function. */
STRING InteractPositionToEndData(POSITION position) {
  return NULL;
}

STRING InteractMoveToString(POSITION position, MOVE move) {
  /* YOUR CODE HERE LATER BUT NOT NOW */
  return MoveToString(move);
}<|MERGE_RESOLUTION|>--- conflicted
+++ resolved
@@ -21,17 +21,12 @@
   return res;
 }
 
-<<<<<<< HEAD
-=======
-/* 28 bytes packed board*/
->>>>>>> 78975e89
+
 typedef struct {
   char odd_component[14]; // 13 characters + 1 null byte
   char even_component[13]; // 12 characters + 1 null byte
   char outcome; // win = w, lose = l, tie = t
 } FFK_Board;
-<<<<<<< HEAD
-=======
 
 /* - = 0, o = 1, x = 2*/
 int hash(FFK_Board *board) {
@@ -54,7 +49,6 @@
     
   }
 }
->>>>>>> 78975e89
 
 /* IMPORTANT GLOBAL VARIABLES */
 STRING kAuthorName = "Andrew Lee";
@@ -117,11 +111,9 @@
 
 /* Return the hash value of the initial position. */
 POSITION GetInitialPosition() {
-  char* even_component = "ooo-o--x-xxx";
-  char* odd_component = "ooo-------xxx";
   struct FFK_Board* initial_board = malloc(sizeof(struct FFK_Board));
-  initial_board->even_component = even_component;
-  initial_board->odd_component = odd_component;
+  initial_board->even_component = "ooo-o--x-xxx";
+  initial_board->odd_component = "ooo-------xxx";
   initial_board->outcome = 'I';
   return hash(initial_board);
 }
