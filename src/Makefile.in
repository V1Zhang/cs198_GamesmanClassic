--- conflicted
+++ resolved
@@ -1,4 +1,3 @@
-<<<<<<< HEAD
 ##############################################################################
 #
 #  Makefile for GAMESMAN
@@ -140,6 +139,10 @@
 BAGHCHAL_OBJ		= mbaghchal$(OBJSUFFIX)
 BAGHCHAL_SO		= $(LIBDIR)/libmbaghchal$(LIBSUFFIX)
 
+BEELINE_EXE		= $(BINDIR)/mbeeline$(EXESUFFIX)	# Beeline
+BEELINE_OBJ		= mbeeline$(OBJSUFFIX)
+BEELINE_SO		= $(LIBDIR)/libmbeeline$(LIBSUFFIX)
+
 BLOCKING_EXE		= $(BINDIR)/mblocking$(EXESUFFIX)	# The awesome game of blocking
 BLOCKING_OBJ		= mblocking$(OBJSUFFIX) 
 BLOCKING_SO		= $(LIBDIR)/libmblocking$(LIBSUFFIX)
@@ -428,7 +431,7 @@
 	    $(DAO_OBJ) $(TILECHESS_OBJ) $(RCHECKERS_OBJ) $(TOOTNOTTO_OBJ) $(QUICKCHESS_OBJ) \
 	    $(CAMBIO_OBJ) $(GO_OBJ) $(AGO_OBJ) $(LOA_OBJ) $(HEX_OBJ) $(369MM_OBJ) \
 		$(TTTWO_OBJ) $(TOPITOP_OBJ) $(HAREGAME_OBJ) $(CONNECT4_OBJ) $(FIVEFIELDKONO_OBJ) \
-		$(GAMEOFY_OBJ) $(SANTORINI_OBJ)
+		$(GAMEOFY_OBJ) $(SANTORINI_OBJ) $(BEELINE_OBJ)
 
 # Binary files
 CGAMES =  $(1210_EXE) $(TIGERS_EXE) $(TTTIER_EXE) $(BAGHCHAL_EXE) $(ATAXX_EXE) \
@@ -445,7 +448,7 @@
 	  $(TOOTNOTTO_EXE) $(QUICKCHESS_EXE) $(CAMBIO_EXE) $(GO_EXE) \
 	  $(AGO_EXE) $(LOA_EXE) $(HEX_EXE) $(369MM_EXE) $(PONGHAUKI_EXE) \
 	  $(TTTWO_EXE) $(TOPITOP_EXE) $(HAREGAME_EXE) $(CONNECT4_EXE) $(FIVEFIELDKONO_EXE) \
-	  $(GAMEOFY_EXE) $(SANTORINI_EXE)
+	  $(GAMEOFY_EXE) $(SANTORINI_EXE) $(BEELINE_EXE)
 
 # Tcl/Tk libraries
 CTCL =  $(1210_SO) $(TIGERS_SO) $(WINKERS_SO) $(ASALTO_SO) $(OTHELLO_SO) $(NIM_SO) $(SIM_SO) $(STT_SO) \
@@ -457,7 +460,7 @@
 	$(FOXES_SO) $(NUTTT_SO) $(QUARTO_SO) $(XIGUA_SO) $(SHOGI_SO) \
 	$(ICEBLOCKS_SO) $(LEWTH_SO) $(DAO_SO) $(TOOTNOTTO_SO) $(CAMBIO_SO) $(BAGHCHAL_SO) \
 	$(TTTIER_SO) $(369MM_SO) $(TOPITOP_SO) \
-	$(TTTWO_SO) $(CONNECT4_SO) $(GAMEOFY_SO) $(SANTORINI_SO)
+	$(TTTWO_SO) $(CONNECT4_SO) $(GAMEOFY_SO) $(SANTORINI_SO) $(BEELINE_SO)
 
 ### Games written in C++ that work with the current gamesman core:
 # Object files
@@ -614,624 +617,3 @@
 pygamesman: $(GAMESMAN_A) $(GAMESDB_A)
 	$(CC) -o pygamesman$(OBJSUFFIX) $(PYTHONCFLAGS) pygamesman.c
 	$(CC) -o pygamesman$(LIBSUFFIX) $(PYTHONLIBFLAGS) pygamesman$(OBJSUFFIX) $(GAMESMAN_A) $(GAMESDB_A)
-=======
-##############################################################################
-#
-#  Makefile for GAMESMAN
-#  The Finite, Two-person Perfect-Information Game Generator
-#
-#  (G)ame-independent
-#  (A)utomatic
-#  (M)ove-tree
-#  (E)xhaustive
-#  (S)earch,
-#  (M)anipulation
-#  (A)nd
-#  (N)avigation
-#
-#  GamesCrafters Research Group, UC Berkeley
-#  Supervised by Dan Garcia <ddgarcia@cs.berkeley.edu>
-#
-##############################################################################
-
-# @WARNGC@ Makefile.in
-# @configure_input@
-
-CC		= @CC@
-CCC		= @CXX@
-
-TOPDIR		= ..
-BINDIR		= $(TOPDIR)/bin
-LIBDIR		= $(TOPDIR)/lib
-
-CFLAGS		= @CFLAGS@ @TCLCFLAGS@ -std=gnu99
-CCFLAGS 	= @CFLAGS@ @TCLCFLAGS@
-LDFLAGS		= @LDFLAGS@ $(GMPLIBFLAGS) $(XMLLIBFLAGS)
-TCLSOFLAGS	= @TCLSOFLAGS@
-TCLEXEFLAGS	= @TCLEXEFLAGS@
-TCLDBGX		= @TCLDBGX@
-PYTHONCFLAGS	= @PYTHONCFLAGS@
-PYTHONLIBFLAGS  = @PYTHONLIBFLAGS@
-GMPLIBFLAGS    = @GMPLIBFLAGS@
-XMLLIBFLAGS    = @XMLLIBFLAGS@
-
-LIBSUFFIX	= @LIBSUFFIX@
-OBJSUFFIX	= @OBJSUFFIX@
-EXESUFFIX	= @EXESUFFIX@
-
-ANOTO_PEN_DIR   = core/pen
-ANOTO_PEN_OBJ   = $(ANOTO_PEN_DIR)/loader$(OBJSUFFIX) $(ANOTO_PEN_DIR)/stroke$(OBJSUFFIX)
-
-##############################################################################
-### Support for deprecated gamesman API
-### For use with games that do not support gamesman 3 features
-### As of 11/10 this section is RIP.
-#DEP_INCLUDE		= deprecated/gsolve.h deprecated/gstrings.h
-#DEP_OBJS		= deprecated/gmain$(OBJSUFFIX) deprecated/gsolve$(OBJSUFFIX) \
-#			  deprecated/gfuzzy$(OBJSUFFIX) deprecated/gloopy$(OBJSUFFIX)
-#DEP_GWISH_OBJ		= deprecated/tkAppInit$(OBJSUFFIX)
-
-
-##############################################################################
-### Games
-###########  When adding games ensure that you put them in ALPHABETICAL ORDER.
-
-
-GAMELINE_OBJ		= server$(OBJSUFFIX) client$(OBJSUFFIX)
-GAMELINE_EXE		= $(BINDIR)/server$(EXESUFFIX) $(BINDIR)/client$(EXESUFFIX)
-
-GWISH_OBJ		= tkAppInit$(OBJSUFFIX)
-
-# Changed to gamesman.a -JJ
-# This notice and the comments should go away eventually..
-
-GAMESMAN_A		= gamesman.a
-#GAMESMAN_OBJ		= gamesman$(OBJSUFFIX)
-GAMESMAN_INCLUDE	:= gamesman.h core/gamesman.h core/analysis.h \
-			  core/constants.h core/globals.h core/debug.h \
-			  core/gameplay.h core/misc.h core/memdb.h \
-			  core/bpdb.h core/bpdb_bitlib.h core/bpdb_schemes.h core/bpdb_misc.h \
-			  core/textui.h core/filedb.h core/main.h \
-			  core/solveloopyup.h core/setup.h core/visualization.h \
-			  core/openPositions.h core/filedb.h core/filedb/db.h core/memwatch.h core/interact.h
-
-GAMESMAN_DEPS		:= $(GAMESMAN_INCLUDE) $(shell ls core/*.c)
-
-GAMESDB_A 		= gamesdb.a
-GAMESDB_DEPS		:= $(shell ls core/filedb/*.c)
-
-#HASH_OBJ		= hash$(OBJSUFFIX)
-#HASH_INCLUDE		= hash.h
-
-#LOOPYGASOLVER_OBJ	= loopygasolver$(OBJSUFFIX)
-#LOOPYGASOLVER_INCLUDE	= loopygasolver.h
-
-#LOOPYUPSOLVER_OBJ	= loopyupsolver$(OBJSUFFIX)
-#LOOPYUPSOLVER_INCLUDE	= loopyupsolver.h
-
-LIBUWAPI_A		= libUWAPI_boardstrings.a
-LIBUWAPI_INCLUDE	:= $(shell ls ../extern/libUWAPI/*.h)
-LIBUWAPI_DEPS		:= $(LIBUWAPI_INCLUDE) $(shell ls ../extern/libUWAPI/*.c)
-
-1210_EXE		= $(BINDIR)/m1210$(EXESUFFIX)	# The wonderful game of 1,2,...,10
-1210_OBJ		= m1210$(OBJSUFFIX)
-1210_SO			= $(LIBDIR)/libm1210$(LIBSUFFIX)
-
-
-#Not necessary
-#TIGERS_EXE		= $(BINDIR)/mtigers$(EXESUFFIX) # The game of Tigers and Buffalo
-#TIGERS_OBJ		= mtigers$(OBJSUFFIX)
-#TIGERS_SO		= $(LIBDIR)/libmtigers$(LIBSUFFIX)
-
-1TON_EXE		= $(BINDIR)/m1ton$(EXESUFFIX) #yay
-1TON_OBJ		= m1ton$(OBJSUFFIX)
-1TON_SO			= $(LIBDIR)/libm1ton$(LIBSUFFIX)
-
-3SPOT_EXE		= $(BINDIR)/m3spot$(EXESUFFIX)	# The fantastically difficult game of 3 dot
-3SPOT_OBJ		= m3spot$(OBJSUFFIX)
-3SPOT_SO		= $(LIBDIR)/libm3spot$(LIBSUFFIX)
-
-369MM_EXE		= $(BINDIR)/m369mm$(EXESUFFIX) # The ultimate game of 369 Men's Morris
-369MM_OBJ		= m369mm$(OBJSUFFIX)
-369MM_SO		= $(LIBDIR)/libm369mm$(LIBSUFFIX)
-
-ABALONE_EXE		= $(BINDIR)/mabalone$(EXESUFFIX) #The TITillating game of abalone!
-ABALONE_OBJ		= mabalone$(OBJSUFFIX)
-ABALONE_TCL_OBJ		= tkAppInitAbalone$(OBJSUFFIX)
-ABALONE_SO		= $(LIBDIR)/libmabalone$(LIBSUFFIX)
-
-ACHI_EXE		= $(BINDIR)/machi$(EXESUFFIX)	# The interesting game of achi!
-ACHI_OBJ		= machi$(OBJSUFFIX)
-ACHI_SO			= $(LIBDIR)/libmachi$(LIBSUFFIX)
-
-AGO_EXE			= $(BINDIR)/mago$(EXESUFFIX)	# The infectious(c) game of Atari Go
-AGO_OBJ			= mago$(OBJSUFFIX)
-
-ATAXX_EXE		= $(BINDIR)/mataxx$(EXESUFFIX)	# The infectious game of Ataxx
-ATAXX_OBJ		= mataxx$(OBJSUFFIX)
-
-ASALTO_EXE		= $(BINDIR)/masalto$(EXESUFFIX)	# Asalto
-ASALTO_OBJ		= masalto$(OBJSUFFIX)
-ASALTO_SO		= $(LIBDIR)/libmasalto$(LIBSUFFIX)
-
-BEELINE_EXE		= $(BINDIR)/mbeeline$(EXESUFFIX)	# Beeline
-BEELINE_OBJ		= mbeeline$(OBJSUFFIX)
-BAGHCHAL_SO		= $(LIBDIR)/libmbeeline$(LIBSUFFIX)
-
-BAGHCHAL_EXE		= $(BINDIR)/mbaghchal$(EXESUFFIX)
-BAGHCHAL_OBJ		= mbaghchal$(OBJSUFFIX)
-BAGHCHAL_SO		= $(LIBDIR)/libmbaghchal$(LIBSUFFIX)
-
-BLOCKING_EXE		= $(BINDIR)/mblocking$(EXESUFFIX)	# The awesome game of blocking
-BLOCKING_OBJ		= mblocking$(OBJSUFFIX) 
-BLOCKING_SO		= $(LIBDIR)/libmblocking$(LIBSUFFIX)
-
-CAMBIO_EXE		= $(BINDIR)/mcambio$(EXESUFFIX)
-CAMBIO_OBJ		= mcambio$(OBJSUFFIX)
-CAMBIO_SO		= $(LIBDIR)/libmcambio$(LIBSUFFIX)
-
-CHANGE_EXE		= $(BINDIR)/mchange$(EXESUFFIX)
-CHANGE_OBJ		= mchange$(OBJSUFFIX)
-CHANGE_SO		= $(LIBDIR)/libmchange$(LIBSUFFIX)
-
-CMASS_EXE		= $(BINDIR)/mcmass$(EXESUFFIX)	# The explosive game of critical mass
-CMASS_OBJ		= mcmass$(OBJSUFFIX)
-CMASS_SO		= $(LIBDIR)/libmcmass$(LIBSUFFIX)
-
-COMBS_EXE		= $(BINDIR)/mcombs$(EXESUFFIX)	# The explosive game of critical mass
-COMBS_OBJ		= mcombs$(OBJSUFFIX)
-COMBS_SO		= $(LIBDIR)/libmcombs$(LIBSUFFIX)
-
-GAMEOFY_EXE			= $(BINDIR)/mgameofy$(EXESUFFIX)	# Connections
-GAMEOFY_OBJ			= mgameofy$(OBJSUFFIX)
-GAMEOFY_SO			= $(LIBDIR)/libmgameofy$(LIBSUFFIX)
-
-CONNECT4_EXE			= $(BINDIR)/mconnect4$(EXESUFFIX)	# Connect4
-CONNECT4_OBJ			= mconnect4$(OBJSUFFIX)
-CONNECT4_SO			= $(LIBDIR)/libmconnect4$(LIBSUFFIX)
-
-CTOI_EXE		= $(BINDIR)/mctoi$(EXESUFFIX)	# The Amazing game of Chung-Toi
-CTOI_OBJ		= mctoi$(OBJSUFFIX)
-CTOI_SO			= $(LIBDIR)/libmctoi$(LIBSUFFIX)
-
-DAO_EXE 		= $(BINDIR)/mdao$(EXESUFFIX)	# The loopy game of Dao
-DAO_OBJ			= mdao$(OBJSUFFIX)
-DAO_SO			= $(LIBDIR)/libmdao$(LIBSUFFIX)
-
-DINODODGEM_EXE		= $(BINDIR)/mdinododgem$(EXESUFFIX) # The prehistoric game of Dino Dodgem
-DINODODGEM_OBJ		= mdinododgem$(OBJSUFFIX)
-DINODODGEM_SO		= $(LIBDIR)/libmdinododgem$(LIBSUFFIX)
-
-## Warning: DNB uses Deprecated API
-DNB_EXE			= $(BINDIR)/mdnb$(EXESUFFIX)	# The awesome game of Dots-and-Boxes
-DNB_OBJ			= mdnb$(OBJSUFFIX)
-DNB_SO			= $(LIBDIR)/libmdnb$(LIBSUFFIX)
-DNB_PEN_OBJ		= $(ANOTO_PEN_DIR)/pdnb$(OBJSUFFIX)
-
-DODGEM_EXE		= $(BINDIR)/mdodgem$(EXESUFFIX)	# The genius game of Dodgem
-DODGEM_OBJ		= mdodgem$(OBJSUFFIX)
-DODGEM_SO		= $(LIBDIR)/libmdodgem$(LIBSUFFIX)
-
-FANDAN_EXE		= $(BINDIR)/mfandan$(EXESUFFIX) 
-FANDAN_OBJ		= mfandan$(OBJSUFFIX)
-
-## Warning: uses computec, and therefore a different tkAppInit.c
-## Warning: Foxes uses Deprecated API
-## The above warning does not apply anymore as of 11-10-2005. The C code uses current API now.
-FOXES_EXE		= $(BINDIR)/mfoxes$(EXESUFFIX)	# The unreasonably witty game of foxes & geese
-FOXES_OBJ		= mfoxes$(OBJSUFFIX)
-#FOXES_TCL_OBJ		= tkAppInitFoxes$(OBJSUFFIX)
-FOXES_SO		= $(LIBDIR)/libmfoxes$(LIBSUFFIX)
-
-## this is the new version of Foxes adapted to the current core API
-#FOXES_NEW_EXE           = $(BINDIR)/mfoxes_new$(EXESUFFIX)
-#FOXES_NEW_OBJ           = mfoxes_new$(OBJSUFFIX)
-#FOXES_NEW_TCL_OBJ	= tkAppInitFoxes$#(OBJSUFFIX)
-#FOXES_NEW_SO            = $(LIBDIR)/libmfoxes_new$(LIBSUFFIX)
-
-GO_EXE			= $(BINDIR)/migo$(EXESUFFIX)    # The incomporably ancient game of go
-GO_OBJ			= migo$(OBJSUFFIX)
-GO_SO			= $(LIBDIR)/libmigo$(LIBSUFFIX)
-
-GOBBLET_EXE		= $(BINDIR)/mgobblet$(EXESUFFIX) # The ridiculously complex game of Gobblet
-GOBBLET_OBJ		= mgobblet$(OBJSUFFIX)
-GOBBLET_SO		= $(LIBDIR)/libmgobblet$(LIBSUFFIX)
-
-GRAPH_EXE		= $(BINDIR)/mgraph$(EXESUFFIX)	# The generic graph game
-GRAPH_OBJ		= mgraph$(OBJSUFFIX)
-
-HAREGAME_EXE		= $(BINDIR)/mharegame$(EXESUFFIX) # The game of Hounds and Hares
-HAREGAME_OBJ		= mharegame$(OBJSUFFIX)
-
-HEX_EXE			= $(BINDIR)/mhex$(EXESUFFIX) # The classic game of Hex
-HEX_OBJ			= mhex$(OBJSUFFIX)
-
-HORSE_EXE		= $(BINDIR)/mhorse$(EXESUFFIX) # The game of Horseshoe
-HORSE_OBJ		= mhorse$(OBJSUFFIX)
-HORSE_SO		= $(LIBDIR)/libmhorse$(LIBSUFFIX)
-
-ICEBLOCKS_EXE		= $(BINDIR)/miceblocks$(EXESUFFIX)
-ICEBLOCKS_OBJ		= miceblocks$(OBJSUFFIX)
-ICEBLOCKS_SO		= $(LIBDIR)/libmiceblocks$(LIBSUFFIX)
-
-JOUST_EXE		= $(BINDIR)/mjoust$(EXESUFFIX)
-JOUST_OBJ		= mjoust$(OBJSUFFIX)
-JOUST_SO		= $(LIBDIR)/libmjoust$(LIBSUFFIX)
-
-KONO_EXE		= $(BINDIR)/mkono$(EXESUFFIX)
-KONO_OBJ		= mkono$(OBJSUFFIX)
-KONO_SO			= $(LIBDIR)/libmkono$(LIBSUFFIX)
-
-LEWTH_EXE		= $(BINDIR)/mlewth$(EXESUFFIX) # The game of lewth
-LEWTH_OBJ		= mlewth$(OBJSUFFIX)
-LEWTH_SO		= $(LIBDIR)/libmlewth$(LIBSUFFIX)
-
-LGAME_EXE		= $(BINDIR)/mLgame$(EXESUFFIX)	# The lovely game of L
-LGAME_OBJ		= mLgame$(OBJSUFFIX)
-LGAME_SO		= $(LIBDIR)/libmLgame$(LIBSUFFIX)
-
-LITE3_EXE		= $(BINDIR)/mlite3$(EXESUFFIX)	# The illuminating game of lite3
-LITE3_OBJ		= mlite3$(OBJSUFFIX) 
-LITE3_SO		= $(LIBDIR)/libmlite3$(LIBSUFFIX)
-
-LOA_EXE			= $(BINDIR)/mloa$(EXESUFFIX)
-LOA_OBJ			= mloa$(OBJSUFFIX)
-
-MANCALA_EXE		= $(BINDIR)/mmancala$(EXESUFFIX) # The manic game of Mancala
-MANCALA_OBJ		= mmancala$(OBJSUFFIX)
-MANCALA_SO		= $(LIBDIR)/libmmancala$(LIBSUFFIX)
-
-
-NIM_EXE			= $(BINDIR)/mnim$(EXESUFFIX)	# The interesting game of NIM!
-NIM_OBJ			= mnim$(OBJSUFFIX)
-NIM_SO			= $(LIBDIR)/libmnim$(LIBSUFFIX)
-
-NUTTT_EXE		= $(BINDIR)/mnuttt$(EXESUFFIX) # sliding version of tic-tac-toe
-NUTTT_OBJ		= mnuttt$(OBJSUFFIX)
-NUTTT_SO		= $(LIBDIR)/libmnuttt$(LIBSUFFIX)
-
-OOE_EXE			= $(BINDIR)/mooe$(EXESUFFIX) # ooe
-OOE_OBJ			= mooe$(OBJSUFFIX)
-OOE_SO			= $(LIBDIR)/libmooe$(LIBSUFFIX)
-
-OTHELLO_EXE		= $(BINDIR)/mothello$(EXESUFFIX)	# The Out-Of-The-Blue game of Othello
-OTHELLO_OBJ		= mothello$(OBJSUFFIX)
-OTHELLO_SO		= $(LIBDIR)/libmothello$(LIBSUFFIX)
-
-PYLOS_EXE		= $(BINDIR)/mpylos$(EXESUFFIX)	# The awesome game of pylos
-PYLOS_OBJ		= mpylos$(OBJSUFFIX)
-PYLOS_SO		= $(LIBDIR)/libmpylos$(LIBSUFFIX)
-
-QLAND_EXE		= $(BINDIR)/mqland$(EXESUFFIX)
-QLAND_OBJ		= mqland$(OBJSUFFIX)
-QLAND_SO		= $(LIBDIR)/libmqland$(LIBSUFFIX)
-
-QUARTO_EXE		= $(BINDIR)/mquarto$(EXESUFFIX)	# QUARTO
-QUARTO_OBJ		= mquarto$(OBJSUFFIX)
-QUARTO_SO		= $(LIBDIR)/libmquarto$(LIBSUFFIX)
-
-QUICKCHESS_EXE		= $(BINDIR)/mquickchess$(EXESUFFIX)	# QUICKCHESS
-QUICKCHESS_OBJ		= mquickchess$(OBJSUFFIX)
-QUICKCHESS_SO		= $(LIBDIR)/libmquickchess$(LIBSUFFIX)
-
-QX_EXE			= $(BINDIR)/mqx$(EXESUFFIX)	# The great game of quick cross
-QX_OBJ			= mqx$(OBJSUFFIX)
-QX_SO			= $(LIBDIR)/libmqx$(LIBSUFFIX)
-
-RCHECKERS_EXE    	= $(BINDIR)/mrcheckers$(EXESUFFIX)
-RCHECKERS_OBJ		= mrcheckers$(OBJSUFFIX)
-RCHECKERS_SO		= $(LIBDIR)/libmrcheckers$(LIBSUFFIX)
-
-RINFIN_EXE    	= $(BINDIR)/mrInfin2$(EXESUFFIX)
-RINFIN_OBJ		= mrInfin2$(OBJSUFFIX)
-RINFIN_SO		= $(LIBDIR)/libmrInfin2$(LIBSUFFIX)
-
-RUBIX_EXE		= $(BINDIR)/mrubix$(EXESUFFIX)
-RUBIX_OBJ		= mrubix$(OBJSUFFIX)
-RUBIX_SO		= $(LIBDIR)/libmrubix$(LIBSUFFIX)
-
-SEEGA_EXE    	= $(BINDIR)/mseega$(EXESUFFIX)
-SEEGA_OBJ		= mseega$(OBJSUFFIX)
-SEEGA_SO		= $(LIBDIR)/libmseega$(LIBSUFFIX)
-
-SHOGI_EXE    	= $(BINDIR)/mhshogi$(EXESUFFIX)
-SHOGI_OBJ		= mhshogi$(OBJSUFFIX)
-SHOGI_SO		= $(LIBDIR)/libmhshogi$(LIBSUFFIX)
-
-SIM_EXE			= $(BINDIR)/msim$(EXESUFFIX)	# The simple game of sim
-SIM_OBJ			= msim$(OBJSUFFIX)
-SIM_SO			= $(LIBDIR)/libmsim$(LIBSUFFIX)
-
-SLIDEN_EXE		= $(BINDIR)/mslideN$(EXESUFFIX)	# The mysterious game of slide-N
-SLIDEN_OBJ		= mslideN$(OBJSUFFIX)
-SLIDEN_SO		= $(LIBDIR)/libmslideN$(LIBSUFFIX)
-
-SNAKE_EXE		= $(BINDIR)/msnake$(EXESUFFIX) # The slippery game of Snake
-SNAKE_OBJ		= msnake$(OBJSUFFIX)
-SNAKE_SO		= $(LIBDIR)/libmsnake$(LIBSUFFIX)
-
-SQUAREDANCE_EXE		= $(BINDIR)/msquaredance$(EXESUFFIX)
-SQUAREDANCE_OBJ		= msquaredance$(OBJSUFFIX)
-SQUAREDANCE_SO		= $(LIBDIR)/libmsquaredance$(LIBSUFFIX)
-
-STT_EXE			= $(BINDIR)/mstt$(EXESUFFIX)	# The shifty game of shift-tac-toe
-STT_OBJ			= mstt$(OBJSUFFIX)
-STT_SO			= $(LIBDIR)/libmstt$(LIBSUFFIX)
-
-SWANS_EXE		= $(BINDIR)/mswans$(EXESUFFIX)
-SWANS_OBJ		= mswans$(OBJSUFFIX)
-SWANS_SO		= $(LIBDIR)/libmswans$(LIBSUFFIX)
-
-TACTIX_EXE		= $(BINDIR)/mtactix$(EXESUFFIX)	# The great game of Tac Tix
-TACTIX_OBJ		= mtactix$(OBJSUFFIX)
-TACTIX_SO		= $(LIBDIR)/libmtactix$(LIBSUFFIX)
-TACTIX_PEN_OBJ		= $(ANOTO_PEN_DIR)/ptactix$(OBJSUFFIX)
-
-TILECHESS_EXE		= $(BINDIR)/mtilechess$(EXESUFFIX) # The intense game of Tile Chess
-TILECHESS_OBJ		= mtilechess$(OBJSUFFIX)
-TILECHESS_SO		= $(LIBDIR)/libmtilechess$(LIBSUFFIX)
-
-TOOTNOTTO_EXE		= $(BINDIR)/mtootnotto$(EXESUFFIX) #The tasty game of Toot and Otto
-TOOTNOTTO_OBJ		= mtootnotto$(OBJSUFFIX)
-TOOTNOTTO_SO		= $(LIBDIR)/libmtootnotto$(LIBSUFFIX)
-
-TOPITOP_EXE		= $(BINDIR)/mtopitop$(EXESUFFIX) #The belligerent game of Topitop
-TOPITOP_OBJ		= mtopitop$(OBJSUFFIX)
-TOPTIOP_SO		= $(LIBDIR)/libmtopitop$(LIBSUFFIX)
-
-TORE_EXE		= $(BINDIR)/mtore$(EXESUFFIX)	# The great game of Tac Tix
-TORE_OBJ		= mtore$(OBJSUFFIX)
-TORE_SO			= $(LIBDIR)/libmtore$(LIBSUFFIX)
-
-TTC_EXE			= $(BINDIR)/mttc$(EXESUFFIX) #The tantalizing game of tic-tac-chec
-TTC_OBJ			= mttc$(OBJSUFFIX)
-TTC_SO			= $(LIBDIR)/libmttc$(LIBSUFFIX)
-
-TTTIER_EXE		= $(BINDIR)/mtttier$(EXESUFFIX) #The Tier-based game of Tic-Tac-Tier
-TTTIER_OBJ		= mtttier$(OBJSUFFIX)
-TTTIER_SO       = $(LIBDIR)/libmtttier$(LIBSUFFIX)
-
-TTT_EXE			= $(BINDIR)/mttt$(EXESUFFIX)	# The awesome game of Tic-Tac-Toe
-TTT_OBJ			= mttt$(OBJSUFFIX)
-TTTPPM_OBJ		= mtttppm$(OBJSUFFIX)
-TTT_SO			= $(LIBDIR)/libmttt$(LIBSUFFIX)
-TTT_PEN_OBJ		= $(ANOTO_PEN_DIR)/pttt$(OBJSUFFIX)
-
-TT2_EXE			= $(BINDIR)/mtt2$(EXESUFFIX)	# The also awesome game of Tic-Tac-Two
-TT2_OBJ			= mtt2$(OBJSUFFIX)
-
-TTTWO_EXE		= $(BINDIR)/mtttwo$(EXESUFFIX)
-TTTWO_OBJ		= mtttwo$(OBJSUFFIX)
-TTTWO_SO		= $(LIBDIR)/libmtttwo$(LIBSUFFIX)
-
-WIN4_EXE		= $(BINDIR)/mwin4$(EXESUFFIX)	# The cool game of Connect-4
-WIN4_OBJ		= mwin4$(OBJSUFFIX)
-WIN4_SO			= $(LIBDIR)/libmwin4$(LIBSUFFIX)
-
-WINKERS_EXE		= $(BINDIR)/mwinkers$(EXESUFFIX) #The mysterious game of winkers
-WINKERS_OBJ		= mwinkers$(OBJSUFFIX)
-WINKERS_SO		= $(LIBDIR)/libmwinkers$(LIBSUFFIX)
-
-WUZHI_EXE		= $(BINDIR)/mwuzhi$(EXESUFFIX)	# Kono
-WUZHI_OBJ		= mwuzhi$(OBJSUFFIX)
-WUZHI_SO		= $(LIBDIR)/libmwuzhi$(LIBSUFFIX)
-
-XIGUA_EXE		= $(BINDIR)/mxigua$(EXESUFFIX)	# Kono
-XIGUA_OBJ		= mxigua$(OBJSUFFIX)
-XIGUA_SO		= $(LIBDIR)/libmxigua$(LIBSUFFIX)
-
-PONGHAUKI_EXE		= $(BINDIR)/mponghauki$(EXESUFFIX)	# Kono
-PONGHAUKI_OBJ		= mponghauki$(OBJSUFFIX)
-PONGHAUKI_SO		= $(LIBDIR)/libmponghauki$(LIBSUFFIX)
-
-############                       IMPORTANT!
-### Please Ensure that all games are added in ALPHABETICAL order to the section above.
-############
-
-##############################################################################
-### Game categories
-
-### Games written in C that work with the current gamesman core:
-# Object files
-CGAMEOBJS = $(1210_OBJ) $(TIGERS_OBJ) $(TTTIER_OBJ) $(BAGHCHAL_OBJ) $(ATAXX_OBJ) \
-        $(WINKERS_OBJ)$(ASALTO_OBJ) $(OTHELLO_OBJ) $(NIM_OBJ) \
-	    $(TTT_OBJ) $(TT2_OBJ) $(SIM_OBJ) $(STT_OBJ) $(DODGEM_OBJ) $(BLOCKING_OBJ) \
-	    $(TACTIX_OBJ) $(LGAME_OBJ) $(3SPOT_OBJ) $(CMASS_OBJ) $(LITE3_OBJ) \
-	    $(CTOI_OBJ) $(WIN4_OBJ) $(RUBIX_OBJ) $(PYLOS_OBJ) $(FANDAN_OBJ) \
-	    $(ACHI_OBJ) $(QX_OBJ) $(GOBBLET_OBJ) $(SLIDEN_OBJ) $(SLIDE_OBJ) $(SQUAREDANCE_OBJ) $(1TON_OBJ) \
-	    $(TTC_OBJ) $(JOUST_OBJ) $(ICEBLOCKS_OBJ) $(COMBS_OBJ) \
-	    $(CHANGE_OBJ) $(HORSE_OBJ) $(DINODODGEM_OBJ) $(MANCALA_OBJ) \
-	    $(RINFIN_OBJ) $(TTTPPM_OBJ) $(KONO_OBJ) $(QLAND_OBJ) $(ABALONE_OBJ) \
-	    $(WUZHI_OBJ) $(SEEGA_OBJ) $(OOE_OBJ) $(TORE_OBJ) $(NUTTT_OBJ) \
-	    $(FOXES_NEW_OBJ) $(XIGUA_OBJ) $(PONGHAUKI_OBJ) $(SHOGI_OBJ) $(LEWTH_OBJ) \
-	    $(DAO_OBJ) $(TILECHESS_OBJ) $(RCHECKERS_OBJ) $(TOOTNOTTO_OBJ) $(QUICKCHESS_OBJ) \
-	    $(CAMBIO_OBJ) $(GO_OBJ) $(AGO_OBJ) $(LOA_OBJ) $(HEX_OBJ) $(369MM_OBJ) \
-		$(TTTWO_OBJ) $(TOPITOP_OBJ) $(HAREGAME_OBJ) $(CONNECT4_OBJ) \
-		$(GAMEOFY_OBJ) $(BEELINE_OBJ)
-
-# Binary files
-CGAMES =  $(1210_EXE) $(TIGERS_EXE) $(TTTIER_EXE) $(BAGHCHAL_EXE) $(ATAXX_EXE) \
-      $(WINKERS_EXE) $(ASALTO_EXE) $(OTHELLO_EXE) $(NIM_EXE) \
-	  $(SIM_EXE) $(STT_EXE) $(DODGEM_EXE) $(BLOCKING_EXE) $(PYLOS_EXE) \
-	  $(FANDAN_EXE) $(GRAPH_EXE) $(LGAME_EXE) $(3SPOT_EXE) $(COMBS_EXE) \
-	  $(CMASS_EXE) $(LITE3_EXE) $(CTOI_EXE) $(WIN4_EXE) $(RUBIX_EXE) \
-	  $(QX_EXE) $(GOBBLET_EXE) $(SLIDEN_EXE) $(SNAKE_EXE) $(SQUAREDANCE_EXE) $(1TON_EXE) \
-	  $(TTC_EXE) $(TT2_EXE) $(JOUST_EXE) $(ICEBLOCKS_EXE) $(CHANGE_EXE) \
-	  $(HORSE_EXE) $(DINODODGEM_EXE) $(MANCALA_EXE) $(RINFIN_EXE) $(SWANS_EXE) \
-	  $(KONO_EXE) $(QLAND_EXE) $(WUZHI_EXE) $(SEEGA_EXE) \
-	  $(OOE_EXE) $(TORE_EXE) $(NUTTT_EXE) $(FOXES_EXE) $(QUARTO_EXE) \
-	  $(XIGUA_EXE) $(SHOGI_EXE) $(LEWTH_EXE) $(DAO_EXE) $(TILECHESS_EXE) $(RCHECKERS_EXE) \
-	  $(TOOTNOTTO_EXE) $(QUICKCHESS_EXE) $(CAMBIO_EXE) $(GO_EXE) \
-	  $(AGO_EXE) $(LOA_EXE) $(HEX_EXE) $(369MM_EXE) $(PONGHAUKI_EXE) \
-	  $(TTTWO_EXE) $(TOPITOP_EXE) $(HAREGAME_EXE) $(CONNECT4_EXE) \
-	  $(GAMEOFY_EXE) $(BEELINE_EXE)
-
-# Tcl/Tk libraries
-CTCL =  $(1210_SO) $(TIGERS_SO) $(WINKERS_SO) $(ASALTO_SO) $(OTHELLO_SO) $(NIM_SO) $(SIM_SO) $(STT_SO) \
-	$(DODGEM_SO) $(LGAME_SO) $(3SPOT_SO) $(BLOCKING_SO) \
-	$(CMASS_SO) $(LITE3_SO) $(CTOI_SO) $(WIN4_SO) $(RUBIX_SO) \
-	$(QX_SO) $(SLIDEN_SO) $(SNAKE_SO) $(CHANGE_SO) $(HORSE_SO) \
-	$(DINODODGEM_SO) $(MANCALA_SO) $(RINFIN_SO) $(SWANS_SO) $(WUZHI_SO) \
-	$(QLAND_SO) $(SEEGA_SO) $(KONO_SO) $(OOE_SO) $(TORE_SO) $(COMBS_SO) \
-	$(FOXES_SO) $(NUTTT_SO) $(QUARTO_SO) $(XIGUA_SO) $(SHOGI_SO) \
-	$(ICEBLOCKS_SO) $(LEWTH_SO) $(DAO_SO) $(TOOTNOTTO_SO) $(CAMBIO_SO) $(BAGHCHAL_SO) \
-	$(TTTIER_SO) $(369MM_SO) $(TOPITOP_SO)\
-	$(TTTWO_SO) $(CONNECT4_SO) $(GAMEOFY_SO) $(BEELINE_SO)
-
-### Games written in C++ that work with the current gamesman core:
-# Object files
-CCGAMEOBJS = $(DNB_OBJ)
-
-### Games that need special attention
-SPECIALGAMES = $(TTT_EXE) $(GRAPH_EXE) $(9MM_EXE) $(ACHI_EXE) $(ABALONE_EXE) $(DNB_EXE) $(TACTIX_EXE)
-SPECIALTCL = $(TTT_SO) $(ACHI_SO) $(ABALONE_SO) $(DNB_SO) $(TACTIX_SO)
-
-
-##############################################################################
-### Global build rules
-
-all: 		text_all @COMPILEGRAPHICS@
-
-all-memdebug:	CFLAGS+= -DMEMWATCH
-all-memdebug:	all
-
-memdebug:	CFLAGS += -DMEMWATCH
-memdebug:
-		@$(MAKE) -w -C core memdebug
-		@$(MAKE) -w -C core/filedb memdebug
-		@$(MAKE) -w all-memdebug
-
-dist-clean:		clean
-		@$(MAKE) -w -C core dist-clean
-		rm -rf Makefile
-
-clean:		clean-bins
-		@$(MAKE) -w -C core clean
-		@$(MAKE) -w -C ../extern/libUWAPI clean
-		rm -rf $(CTCL) $(SPECIALTCL) $(GAMELINE_EXE) \
-		$(LIBDIR)/*~ $(BINDIR)/solve $(BINDIR)/*~ @RMOBJS@ $(DEP_OBJS) \
-		$(DEP_GWISH_OBJ) *~ $(GAMESMAN_A) $(GAMESDB_A) \
-		$(ANOTO_PEN_OBJ) $(TTT_PEN_OBJ) $(TACTIX_EXE) $(DNB_PEN_OBJ) $(TACTIX_PEN_OBJ) \
-		$(LIBUWAPI_A)
-
-clean-bins:
-		rm -rf $(CGAMES) $(SPECIALGAMES)
-
-text_all:	$(CGAMES) $(SPECIALGAMES)
-so_all:		text_all $(CTCL) $(SPECIALTCL)
-gameline:	$(GAMELINE_EXE)
-
-
-##############################################################################
-### Special files (non-games):
-
-$(DEP_OBJS): %$(OBJSUFFIX): %.c $(DEP_INCLUDE)
-	$(CC) $(CFLAGS) -c -o $@ $<
-
-$(GAMELINE_OBJ): %$(OBJSUFFIX): %.c
-	$(CC) $(CFLAGS) -c -o $@ $<
-
-$(GAMELINE_EXE): $(BINDIR)/%$(EXESUFFIX): %$(OBJSUFFIX)
-	$(CC) -o $@ $< $(LDFLAGS)
-
-#$(GAMESMAN_OBJ): %$(OBJSUFFIX): %.c $(GAMESMAN_INCLUDE)
-#	$(CC) $(CFLAGS) -c -o $@ $<
-$(GAMESMAN_A): $(GAMESMAN_DEPS)
-	@$(MAKE) -w -C core all
-
-$(GAMESDB_A): $(GAMESDB_DEPS)
-	@$(MAKE) -w -C core/filedb all
-
-$(GWISH_OBJ): %$(OBJSUFFIX): %.c $(GAMESMAN_INCLUDE)
-	$(CC) $(CFLAGS) -c -o $@ $<
-
-$(ABALONE_TCL_OBJ): %$(OBJSUFFIX): %.c $(GAMESMAN_INCLUDE)
-	$(CC) $(CFLAGS) -c -o $@ $<
-
-$(HASH_OBJ): %$(OBJSUFFIX): %.c $(HASH_INCLUDE)
-	$(CC) $(CFLAGS) -c -o $@ $<
-
-$(LOOPYGASOLVER_OBJ): %$(OBJSUFFIX): %.c $(LOOPYGASOLVER_INCLUDE)
-	$(CC) $(CFLAGS) -c -o $@ $<
-
-$(LOOPYUPSOLVER_OBJ): %$(OBJSUFFIX): %.c $(LOOPYUPSOLVER_INCLUDE)
-	$(CC) $(CFLAGS) -c -o $@ $<
-
-$(ANOTO_PEN_DIR)/%$(OBJSUFFIX) : $(ANOTO_PEN_DIR)/%.c
-	$(CC) $(CFLAGS) -c -o $@ $<
-
-$(LIBUWAPI_A): $(LIBUWAPI_DEPS)
-	@$(MAKE) -w -C ../extern/libUWAPI all
-
-##############################################################################
-### Generic rules for games:
-
-$(CGAMEOBJS): %$(OBJSUFFIX): %.c $(GAMESMAN_INCLUDE) $(LIBUWAPI_INCLUDE)
-	$(CC) $(CFLAGS) $(TCLCFLAGS) -c -o $@ $<
-
-$(CGAMES): $(BINDIR)/%$(EXESUFFIX): %$(OBJSUFFIX) $(GAMESMAN_A) $(GAMESDB_A) $(LIBUWAPI_A)
-	$(CC) -o $@ $< $(GAMESMAN_A) $(GAMESDB_A) $(LIBUWAPI_A) $(LDFLAGS) $(TCLEXEFLAGS)
-
-test-%$(OBJSUFFIX): %.c $(GAMESMAN_INCLUDE) $(LIBUWAPI_INCLUDE)
-	$(CC) $(CFLAGS) $(TCLCFLAGS) -c -o $@ $<
-
-test-%: test-%$(OBJSUFFIX) $(GAMESMAN_A) $(GAMESDB_A) $(LIBUWAPI_A)
-	$(CC) -o $@ $< $(GAMESMAN_A) $(GAMESDB_A) $(LIBUWAPI_A) $(LDFLAGS) $(TCLEXEFLAGS)
-
-$(CTCL): $(LIBDIR)/lib%$(LIBSUFFIX): %$(OBJSUFFIX) $(GAMESMAN_A) $(GAMESDB_A) $(LIBUWAPI_A) $(GWISH_OBJ)
-	$(CC) -o $@ $< $(GAMESMAN_A) $(GAMESDB_A) $(LIBUWAPI_A) $(GWISH_OBJ) $(LDFLAGS) $(TCLSOFLAGS)
-
-$(CCGAMEOBJS): %$(OBJSUFFIX): %.cc $(GAMESMAN_INCLUDE) $(LIBUWAPI_INCLUDE)
-	$(CCC) $(CCFLAGS) $(TCLCFLAGS) -c -o $@ $<
-
-##############################################################################
-### Special rules for deprecated games and others that need special attention
-
-$(ACHI_EXE): $(ACHI_OBJ) $(TTTPPM_OBJ) $(GAMESMAN_A) $(GAMESDB_A) $(LIBUWAPI_A)
-	$(CC) -o $@ $(ACHI_OBJ) $(TTTPPM_OBJ) $(GAMESMAN_A) $(GAMESDB_A) $(LIBUWAPI_A) $(LDFLAGS) $(TCLEXEFLAGS)
-
-$(ACHI_SO): $(ACHI_OBJ) $(TTTPPM_OBJ) $(GAMESMAN_A) $(GAMESDB_A) $(LIBUWAPI_A) $(GWISH_OBJ)
-	$(CC) -o $@ $(ACHI_OBJ) $(TTTPPM_OBJ) $(GAMESMAN_A) $(GAMESDB_A) $(LIBUWAPI_A) $(GWISH_OBJ) $(LDFLAGS) $(TCLSOFLAGS)
-
-$(ABALONE_EXE): $(ABALONE_OBJ) $(GAMESMAN_A) $(GAMESDB_A) $(LIBUWAPI_A)
-	$(CC) -o $@ $(ABALONE_OBJ) $(GAMESMAN_A) $(GAMESDB_A) $(LIBUWAPI_A) $(LDFLAGS) $(TCLEXEFLAGS)
-
-$(ABALONE_SO): $(ABALONE_OBJ) $(GAMESMAN_A) $(GAMESDB_A) $(LIBUWAPI_A) $(ABALONE_TCL_OBJ)
-	$(CC) -o $@ $(ABALONE_OBJ) $(GAMESMAN_A) $(GAMESDB_A) $(LIBUWAPI_A) $(ABALONE_TCL_OBJ) $(LDFLAGS) $(TCLSOFLAGS)
-
-$(QUARTO_OBJ): mquarto.c $(GAMESMAN_INCLUDE) $(LIBUWAPI_INCLUDE)
-	$(CC) $(CFLAGS) $(TCLCFLAGS) -c -std=c99 -o $@ $<
-
-$(TTT_EXE): $(TTT_OBJ) $(TTT_PEN_OBJ) $(ANOTO_PEN_OBJ) $(TTTPPM_OBJ) $(GAMESMAN_A) $(GAMESDB_A) $(LIBUWAPI_A)
-	$(CC) -o $@ $(TTT_OBJ) $(TTT_PEN_OBJ) $(ANOTO_PEN_OBJ) $(TTTPPM_OBJ) $(GAMESMAN_A) $(GAMESDB_A) $(LIBUWAPI_A) $(LDFLAGS) $(TCLEXEFLAGS)
-
-$(TTT_SO): $(TTT_OBJ) $(TTT_PEN_OBJ) $(ANOTO_PEN_OBJ) $(TTTPPM_OBJ) $(GAMESMAN_A) $(GAMESDB_A) $(LIBUWAPI_A) $(GWISH_OBJ)
-	$(CC) -o $@ $(TTT_OBJ) $(TTT_PEN_OBJ) $(ANOTO_PEN_OBJ) $(TTTPPM_OBJ) $(GAMESMAN_A) $(GAMESDB_A) $(LIBUWAPI_A) $(GWISH_OBJ) $(LDFLAGS) $(TCLSOFLAGS)
-
-$(DNB_EXE): $(DNB_OBJ) $(DNB_PEN_OBJ) $(ANOTO_PEN_OBJ) $(GAMESMAN_A) $(GAMESDB_A) $(LIBUWAPI_A)
-	$(CCC) -o $@ $(DNB_OBJ) $(DNB_PEN_OBJ) $(ANOTO_PEN_OBJ) $(GAMESMAN_A) $(GAMESDB_A) $(LIBUWAPI_A) $(LDFLAGS) $(TCLEXEFLAGS)
-
-$(DNB_SO): $(DNB_OBJ) $(DNB_PEN_OBJ) $(ANOTO_PEN_OBJ) $(GAMESMAN_A) $(GAMESDB_A) $(LIBUWAPI_A) $(GWISH_OBJ)
-	$(CCC) -o $@ $(DNB_OBJ) $(DNB_PEN_OBJ) $(ANOTO_PEN_OBJ) $(GAMESMAN_A) $(GAMESDB_A) $(LIBUWAPI_A) $(GWISH_OBJ) $(LDFLAGS) $(TCLSOFLAGS)
-
-$(TACTIX_EXE): $(TACTIX_OBJ) $(TACTIX_PEN_OBJ) $(ANOTO_PEN_OBJ) $(GAMESMAN_A) $(GAMESDB_A) $(LIBUWAPI_A)
-	$(CC) -o $@ $(TACTIX_OBJ) $(TACTIX_PEN_OBJ) $(ANOTO_PEN_OBJ) $(GAMESMAN_A) $(GAMESDB_A) $(LIBUWAPI_A) $(LDFLAGS) $(TCLEXEFLAGS)
-
-$(TACTIX_SO): $(TACTIX_OBJ) $(TACTIX_PEN_OBJ) $(ANOTO_PEN_OBJ) $(GAMESMAN_A) $(GAMESDB_A) $(LIBUWAPI_A) $(GWISH_OBJ)
-	$(CC) -o $@ $(TACTIX_OBJ) $(TACTIX_PEN_OBJ) $(ANOTO_PEN_OBJ) $(GAMESMAN_A) $(GAMESDB_A) $(LIBUWAPI_A) $(GWISH_OBJ) $(LDFLAGS) $(TCLSOFLAGS)
-
-#$(FOXES_TCL_OBJ) $(FOXES_OBJ): %$(OBJSUFFIX): %.c $(DEP_INCLUDE)
-#	$(CC) $(CFLAGS) $(TCLCFLAGS) -c -o $@ $<
-
-#$(FOXES_EXE): $(FOXES_OBJ) $(DEP_OBJS)
-#	$(CC) -o $@ $< $(DEP_OBJS) $(LDFLAGS) $(TCLEXEFLAGS)
-
-#$(FOXES_SO): $(FOXES_OBJ) $(FOXES_TCL_OBJ) $(DEP_OBJS)
-#	$(CC) $(DEP_OBJS) $(FOXES_TCL_OBJ) -o $@ $< $(LDFLAGS) $(TCLSOFLAGS)
-
-
-pygamesman: $(GAMESMAN_A) $(GAMESDB_A)
-	$(CC) -o pygamesman$(OBJSUFFIX) $(PYTHONCFLAGS) pygamesman.c
-	$(CC) -o pygamesman$(LIBSUFFIX) $(PYTHONLIBFLAGS) pygamesman$(OBJSUFFIX) $(GAMESMAN_A) $(GAMESDB_A)
-
->>>>>>> b367e2ec
