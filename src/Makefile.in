##############################################################################
#
#  Makefile for GAMESMAN
#  The Finite, Two-person Perfect-Information Game Generator
#
#  (G)ame-independent
#  (A)utomatic
#  (M)ove-tree
#  (E)xhaustive
#  (S)earch,
#  (M)anipulation
#  (A)nd
#  (N)avigation
#
#  GamesCrafters Research Group, UC Berkeley
#  Supervised by Dan Garcia <ddgarcia@cs.berkeley.edu>
#
##############################################################################

# @WARNGC@ Makefile.in
# @configure_input@

CC		= @CC@
CCC		= @CXX@

TOPDIR		= ..
BINDIR		= $(TOPDIR)/bin
LIBDIR		= $(TOPDIR)/lib

CFLAGS		= @CFLAGS@ @TCLCFLAGS@ -std=gnu99
CCFLAGS 	= @CFLAGS@ @TCLCFLAGS@
LDFLAGS		= @LDFLAGS@ $(GMPLIBFLAGS) $(XMLLIBFLAGS)
TCLSOFLAGS	= @TCLSOFLAGS@
TCLEXEFLAGS	= @TCLEXEFLAGS@
TCLDBGX		= @TCLDBGX@
PYTHONCFLAGS	= @PYTHONCFLAGS@
PYTHONLIBFLAGS  = @PYTHONLIBFLAGS@
GMPLIBFLAGS    = @GMPLIBFLAGS@
XMLLIBFLAGS    = @XMLLIBFLAGS@

LIBSUFFIX	= @LIBSUFFIX@
OBJSUFFIX	= @OBJSUFFIX@
EXESUFFIX	= @EXESUFFIX@

ANOTO_PEN_DIR   = core/pen
ANOTO_PEN_OBJ   = $(ANOTO_PEN_DIR)/loader$(OBJSUFFIX) $(ANOTO_PEN_DIR)/stroke$(OBJSUFFIX)

##############################################################################
### Support for deprecated gamesman API
### For use with games that do not support gamesman 3 features
### As of 11/10 this section is RIP.
#DEP_INCLUDE		= deprecated/gsolve.h deprecated/gstrings.h
#DEP_OBJS		= deprecated/gmain$(OBJSUFFIX) deprecated/gsolve$(OBJSUFFIX) \
#			  deprecated/gfuzzy$(OBJSUFFIX) deprecated/gloopy$(OBJSUFFIX)
#DEP_GWISH_OBJ		= deprecated/tkAppInit$(OBJSUFFIX)


##############################################################################
### Games
###########  When adding games ensure that you put them in ALPHABETICAL ORDER.


GAMELINE_OBJ		= server$(OBJSUFFIX) client$(OBJSUFFIX)
GAMELINE_EXE		= $(BINDIR)/server$(EXESUFFIX) $(BINDIR)/client$(EXESUFFIX)

GWISH_OBJ		= tkAppInit$(OBJSUFFIX)

# Changed to gamesman.a -JJ
# This notice and the comments should go away eventually..

GAMESMAN_A		= gamesman.a
#GAMESMAN_OBJ		= gamesman$(OBJSUFFIX)
GAMESMAN_INCLUDE	:= gamesman.h core/gamesman.h core/analysis.h \
			  core/constants.h core/globals.h core/debug.h \
			  core/gameplay.h core/misc.h core/memdb.h \
			  core/bpdb.h core/bpdb_bitlib.h core/bpdb_schemes.h core/bpdb_misc.h \
			  core/textui.h core/filedb.h core/main.h \
			  core/solveloopyup.h core/setup.h core/visualization.h \
			  core/openPositions.h core/filedb.h core/filedb/db.h core/memwatch.h core/interact.h

GAMESMAN_DEPS		:= $(GAMESMAN_INCLUDE) $(shell ls core/*.c)

GAMESDB_A 		= gamesdb.a
GAMESDB_DEPS		:= $(shell ls core/filedb/*.c)

#HASH_OBJ		= hash$(OBJSUFFIX)
#HASH_INCLUDE		= hash.h

#LOOPYGASOLVER_OBJ	= loopygasolver$(OBJSUFFIX)
#LOOPYGASOLVER_INCLUDE	= loopygasolver.h

#LOOPYUPSOLVER_OBJ	= loopyupsolver$(OBJSUFFIX)
#LOOPYUPSOLVER_INCLUDE	= loopyupsolver.h

LIBUWAPI_A		= libUWAPI_boardstrings.a
LIBUWAPI_INCLUDE	:= $(shell ls ../extern/libUWAPI/*.h)
LIBUWAPI_DEPS		:= $(LIBUWAPI_INCLUDE) $(shell ls ../extern/libUWAPI/*.c)

1210_EXE		= $(BINDIR)/m1210$(EXESUFFIX)	# The wonderful game of 1,2,...,10
1210_OBJ		= m1210$(OBJSUFFIX)
1210_SO			= $(LIBDIR)/libm1210$(LIBSUFFIX)

#TIGERS_EXE		= $(BINDIR)/mtigers$(EXESUFFIX) # The game of Tigers and Buffalo
#TIGERS_OBJ		= mtigers$(OBJSUFFIX)
#TIGERS_SO		= $(LIBDIR)/libmtigers$(LIBSUFFIX)

1TON_EXE		= $(BINDIR)/m1ton$(EXESUFFIX) #yay
1TON_OBJ		= m1ton$(OBJSUFFIX)
1TON_SO			= $(LIBDIR)/libm1ton$(LIBSUFFIX)

3SPOT_EXE		= $(BINDIR)/m3spot$(EXESUFFIX)	# The fantastically difficult game of 3 dot
3SPOT_OBJ		= m3spot$(OBJSUFFIX)
3SPOT_SO		= $(LIBDIR)/libm3spot$(LIBSUFFIX)

369MM_EXE		= $(BINDIR)/m369mm$(EXESUFFIX) # The ultimate game of 369 Men's Morris
369MM_OBJ		= m369mm$(OBJSUFFIX)
369MM_SO		= $(LIBDIR)/libm369mm$(LIBSUFFIX)

ABALONE_EXE		= $(BINDIR)/mabalone$(EXESUFFIX) #The TITillating game of abalone!
ABALONE_OBJ		= mabalone$(OBJSUFFIX)
ABALONE_TCL_OBJ		= tkAppInitAbalone$(OBJSUFFIX)
ABALONE_SO		= $(LIBDIR)/libmabalone$(LIBSUFFIX)

ACHI_EXE		= $(BINDIR)/machi$(EXESUFFIX)	# The interesting game of achi!
ACHI_OBJ		= machi$(OBJSUFFIX)
ACHI_SO			= $(LIBDIR)/libmachi$(LIBSUFFIX)

AGO_EXE			= $(BINDIR)/mago$(EXESUFFIX)	# The infectious(c) game of Atari Go
AGO_OBJ			= mago$(OBJSUFFIX)

ATAXX_EXE		= $(BINDIR)/mataxx$(EXESUFFIX)	# The infectious game of Ataxx
ATAXX_OBJ		= mataxx$(OBJSUFFIX)

ASALTO_EXE		= $(BINDIR)/masalto$(EXESUFFIX)	# Asalto
ASALTO_OBJ		= masalto$(OBJSUFFIX)
ASALTO_SO		= $(LIBDIR)/libmasalto$(LIBSUFFIX)

BAGHCHAL_EXE		= $(BINDIR)/mbaghchal$(EXESUFFIX)
BAGHCHAL_OBJ		= mbaghchal$(OBJSUFFIX)
BAGHCHAL_SO		= $(LIBDIR)/libmbaghchal$(LIBSUFFIX)

BLOCKING_EXE		= $(BINDIR)/mblocking$(EXESUFFIX)	# The awesome game of blocking
BLOCKING_OBJ		= mblocking$(OBJSUFFIX) 
BLOCKING_SO		= $(LIBDIR)/libmblocking$(LIBSUFFIX)

CAMBIO_EXE		= $(BINDIR)/mcambio$(EXESUFFIX)
CAMBIO_OBJ		= mcambio$(OBJSUFFIX)
CAMBIO_SO		= $(LIBDIR)/libmcambio$(LIBSUFFIX)

CHANGE_EXE		= $(BINDIR)/mchange$(EXESUFFIX)
CHANGE_OBJ		= mchange$(OBJSUFFIX)
CHANGE_SO		= $(LIBDIR)/libmchange$(LIBSUFFIX)

CMASS_EXE		= $(BINDIR)/mcmass$(EXESUFFIX)	# The explosive game of critical mass
CMASS_OBJ		= mcmass$(OBJSUFFIX)
CMASS_SO		= $(LIBDIR)/libmcmass$(LIBSUFFIX)

COMBS_EXE		= $(BINDIR)/mcombs$(EXESUFFIX)	# The explosive game of critical mass
COMBS_OBJ		= mcombs$(OBJSUFFIX)
COMBS_SO		= $(LIBDIR)/libmcombs$(LIBSUFFIX)

GAMEOFY_EXE			= $(BINDIR)/mgameofy$(EXESUFFIX)	# Connections
GAMEOFY_OBJ			= mgameofy$(OBJSUFFIX)
GAMEOFY_SO			= $(LIBDIR)/libmgameofy$(LIBSUFFIX)

CONNECT4_EXE			= $(BINDIR)/mconnect4$(EXESUFFIX)	# Connect4
CONNECT4_OBJ			= mconnect4$(OBJSUFFIX)
CONNECT4_SO			= $(LIBDIR)/libmconnect4$(LIBSUFFIX)

CTOI_EXE		= $(BINDIR)/mctoi$(EXESUFFIX)	# The Amazing game of Chung-Toi
CTOI_OBJ		= mctoi$(OBJSUFFIX)
CTOI_SO			= $(LIBDIR)/libmctoi$(LIBSUFFIX)

DAO_EXE 		= $(BINDIR)/mdao$(EXESUFFIX)	# The loopy game of Dao
DAO_OBJ			= mdao$(OBJSUFFIX)
DAO_SO			= $(LIBDIR)/libmdao$(LIBSUFFIX)

DINODODGEM_EXE		= $(BINDIR)/mdinododgem$(EXESUFFIX) # The prehistoric game of Dino Dodgem
DINODODGEM_OBJ		= mdinododgem$(OBJSUFFIX)
DINODODGEM_SO		= $(LIBDIR)/libmdinododgem$(LIBSUFFIX)

## Warning: DNB uses Deprecated API
DNB_EXE			= $(BINDIR)/mdnb$(EXESUFFIX)	# The awesome game of Dots-and-Boxes
DNB_OBJ			= mdnb$(OBJSUFFIX)
DNB_SO			= $(LIBDIR)/libmdnb$(LIBSUFFIX)
DNB_PEN_OBJ		= $(ANOTO_PEN_DIR)/pdnb$(OBJSUFFIX)

DODGEM_EXE		= $(BINDIR)/mdodgem$(EXESUFFIX)	# The genius game of Dodgem
DODGEM_OBJ		= mdodgem$(OBJSUFFIX)
DODGEM_SO		= $(LIBDIR)/libmdodgem$(LIBSUFFIX)

FANDAN_EXE		= $(BINDIR)/mfandan$(EXESUFFIX) 
FANDAN_OBJ		= mfandan$(OBJSUFFIX)

## Warning: uses computec, and therefore a different tkAppInit.c
## Warning: Foxes uses Deprecated API
## The above warning does not apply anymore as of 11-10-2005. The C code uses current API now.
FOXES_EXE		= $(BINDIR)/mfoxes$(EXESUFFIX)	# The unreasonably witty game of foxes & geese
FOXES_OBJ		= mfoxes$(OBJSUFFIX)
#FOXES_TCL_OBJ		= tkAppInitFoxes$(OBJSUFFIX)
FOXES_SO		= $(LIBDIR)/libmfoxes$(LIBSUFFIX)

## this is the new version of Foxes adapted to the current core API
#FOXES_NEW_EXE           = $(BINDIR)/mfoxes_new$(EXESUFFIX)
#FOXES_NEW_OBJ           = mfoxes_new$(OBJSUFFIX)
#FOXES_NEW_TCL_OBJ	= tkAppInitFoxes$#(OBJSUFFIX)
#FOXES_NEW_SO            = $(LIBDIR)/libmfoxes_new$(LIBSUFFIX)

GO_EXE			= $(BINDIR)/migo$(EXESUFFIX)    # The incomporably ancient game of go
GO_OBJ			= migo$(OBJSUFFIX)
GO_SO			= $(LIBDIR)/libmigo$(LIBSUFFIX)

GOBBLET_EXE		= $(BINDIR)/mgobblet$(EXESUFFIX) # The ridiculously complex game of Gobblet
GOBBLET_OBJ		= mgobblet$(OBJSUFFIX)
GOBBLET_SO		= $(LIBDIR)/libmgobblet$(LIBSUFFIX)

GRAPH_EXE		= $(BINDIR)/mgraph$(EXESUFFIX)	# The generic graph game
GRAPH_OBJ		= mgraph$(OBJSUFFIX)

HAREGAME_EXE		= $(BINDIR)/mharegame$(EXESUFFIX) # The game of Hounds and Hares
HAREGAME_OBJ		= mharegame$(OBJSUFFIX)

HEX_EXE			= $(BINDIR)/mhex$(EXESUFFIX) # The classic game of Hex
HEX_OBJ			= mhex$(OBJSUFFIX)

HORSE_EXE		= $(BINDIR)/mhorse$(EXESUFFIX) # The game of Horseshoe
HORSE_OBJ		= mhorse$(OBJSUFFIX)
HORSE_SO		= $(LIBDIR)/libmhorse$(LIBSUFFIX)

ICEBLOCKS_EXE		= $(BINDIR)/miceblocks$(EXESUFFIX)
ICEBLOCKS_OBJ		= miceblocks$(OBJSUFFIX)
ICEBLOCKS_SO		= $(LIBDIR)/libmiceblocks$(LIBSUFFIX)

JOUST_EXE		= $(BINDIR)/mjoust$(EXESUFFIX)
JOUST_OBJ		= mjoust$(OBJSUFFIX)
JOUST_SO		= $(LIBDIR)/libmjoust$(LIBSUFFIX)

KONO_EXE		= $(BINDIR)/mkono$(EXESUFFIX)
KONO_OBJ		= mkono$(OBJSUFFIX)
KONO_SO			= $(LIBDIR)/libmkono$(LIBSUFFIX)

LEWTH_EXE		= $(BINDIR)/mlewth$(EXESUFFIX) # The game of lewth
LEWTH_OBJ		= mlewth$(OBJSUFFIX)
LEWTH_SO		= $(LIBDIR)/libmlewth$(LIBSUFFIX)

LGAME_EXE		= $(BINDIR)/mLgame$(EXESUFFIX)	# The lovely game of L
LGAME_OBJ		= mLgame$(OBJSUFFIX)
LGAME_SO		= $(LIBDIR)/libmLgame$(LIBSUFFIX)

LITE3_EXE		= $(BINDIR)/mlite3$(EXESUFFIX)	# The illuminating game of lite3
LITE3_OBJ		= mlite3$(OBJSUFFIX) 
LITE3_SO		= $(LIBDIR)/libmlite3$(LIBSUFFIX)

LOA_EXE			= $(BINDIR)/mloa$(EXESUFFIX)
LOA_OBJ			= mloa$(OBJSUFFIX)

MANCALA_EXE		= $(BINDIR)/mmancala$(EXESUFFIX) # The manic game of Mancala
MANCALA_OBJ		= mmancala$(OBJSUFFIX)
MANCALA_SO		= $(LIBDIR)/libmmancala$(LIBSUFFIX)

NIM_EXE			= $(BINDIR)/mnim$(EXESUFFIX)	# The interesting game of NIM!
NIM_OBJ			= mnim$(OBJSUFFIX)
NIM_SO			= $(LIBDIR)/libmnim$(LIBSUFFIX)

NUTTT_EXE		= $(BINDIR)/mnuttt$(EXESUFFIX) # sliding version of tic-tac-toe
NUTTT_OBJ		= mnuttt$(OBJSUFFIX)
NUTTT_SO		= $(LIBDIR)/libmnuttt$(LIBSUFFIX)

OOE_EXE			= $(BINDIR)/mooe$(EXESUFFIX) # ooe
OOE_OBJ			= mooe$(OBJSUFFIX)
OOE_SO			= $(LIBDIR)/libmooe$(LIBSUFFIX)

OTHELLO_EXE		= $(BINDIR)/mothello$(EXESUFFIX)	# The Out-Of-The-Blue game of Othello
OTHELLO_OBJ		= mothello$(OBJSUFFIX)
OTHELLO_SO		= $(LIBDIR)/libmothello$(LIBSUFFIX)

PONGHAUKI_EXE		= $(BINDIR)/mponghauki$(EXESUFFIX)	# Kono
PONGHAUKI_OBJ		= mponghauki$(OBJSUFFIX)
PONGHAUKI_SO		= $(LIBDIR)/libmponghauki$(LIBSUFFIX)

PYLOS_EXE		= $(BINDIR)/mpylos$(EXESUFFIX)	# The awesome game of pylos
PYLOS_OBJ		= mpylos$(OBJSUFFIX)
PYLOS_SO		= $(LIBDIR)/libmpylos$(LIBSUFFIX)

QLAND_EXE		= $(BINDIR)/mqland$(EXESUFFIX)
QLAND_OBJ		= mqland$(OBJSUFFIX)
QLAND_SO		= $(LIBDIR)/libmqland$(LIBSUFFIX)

QUARTO_EXE		= $(BINDIR)/mquarto$(EXESUFFIX)	# QUARTO
QUARTO_OBJ		= mquarto$(OBJSUFFIX)
QUARTO_SO		= $(LIBDIR)/libmquarto$(LIBSUFFIX)

QUICKCHESS_EXE		= $(BINDIR)/mquickchess$(EXESUFFIX)	# QUICKCHESS
QUICKCHESS_OBJ		= mquickchess$(OBJSUFFIX)
QUICKCHESS_SO		= $(LIBDIR)/libmquickchess$(LIBSUFFIX)

QX_EXE			= $(BINDIR)/mqx$(EXESUFFIX)	# The great game of quick cross
QX_OBJ			= mqx$(OBJSUFFIX)
QX_SO			= $(LIBDIR)/libmqx$(LIBSUFFIX)

RCHECKERS_EXE    	= $(BINDIR)/mrcheckers$(EXESUFFIX)
RCHECKERS_OBJ		= mrcheckers$(OBJSUFFIX)
RCHECKERS_SO		= $(LIBDIR)/libmrcheckers$(LIBSUFFIX)

RINFIN_EXE    	= $(BINDIR)/mrInfin2$(EXESUFFIX)
RINFIN_OBJ		= mrInfin2$(OBJSUFFIX)
RINFIN_SO		= $(LIBDIR)/libmrInfin2$(LIBSUFFIX)

RUBIX_EXE		= $(BINDIR)/mrubix$(EXESUFFIX)
RUBIX_OBJ		= mrubix$(OBJSUFFIX)
RUBIX_SO		= $(LIBDIR)/libmrubix$(LIBSUFFIX)

SANTORINI_EXE   = $(BINDIR)/msantorini$(EXESUFFIX)
SANTORINI_OBJ   = msantorini$(OBJSUFFIX)
SANTORINI_SO    = $(LIBDIR)/libmsantorini$(LIBSUFFIX)

SEEGA_EXE    	= $(BINDIR)/mseega$(EXESUFFIX)
SEEGA_OBJ		= mseega$(OBJSUFFIX)
SEEGA_SO		= $(LIBDIR)/libmseega$(LIBSUFFIX)

SHOGI_EXE    	= $(BINDIR)/mhshogi$(EXESUFFIX)
SHOGI_OBJ		= mhshogi$(OBJSUFFIX)
SHOGI_SO		= $(LIBDIR)/libmhshogi$(LIBSUFFIX)

SIM_EXE			= $(BINDIR)/msim$(EXESUFFIX)	# The simple game of sim
SIM_OBJ			= msim$(OBJSUFFIX)
SIM_SO			= $(LIBDIR)/libmsim$(LIBSUFFIX)

SLIDEN_EXE		= $(BINDIR)/mslideN$(EXESUFFIX)	# The mysterious game of slide-N
SLIDEN_OBJ		= mslideN$(OBJSUFFIX)
SLIDEN_SO		= $(LIBDIR)/libmslideN$(LIBSUFFIX)

SNAKE_EXE		= $(BINDIR)/msnake$(EXESUFFIX) # The slippery game of Snake
SNAKE_OBJ		= msnake$(OBJSUFFIX)
SNAKE_SO		= $(LIBDIR)/libmsnake$(LIBSUFFIX)

SQUAREDANCE_EXE		= $(BINDIR)/msquaredance$(EXESUFFIX)
SQUAREDANCE_OBJ		= msquaredance$(OBJSUFFIX)
SQUAREDANCE_SO		= $(LIBDIR)/libmsquaredance$(LIBSUFFIX)

STT_EXE			= $(BINDIR)/mstt$(EXESUFFIX)	# The shifty game of shift-tac-toe
STT_OBJ			= mstt$(OBJSUFFIX)
STT_SO			= $(LIBDIR)/libmstt$(LIBSUFFIX)

SWANS_EXE		= $(BINDIR)/mswans$(EXESUFFIX)
SWANS_OBJ		= mswans$(OBJSUFFIX)
SWANS_SO		= $(LIBDIR)/libmswans$(LIBSUFFIX)

TACTIX_EXE		= $(BINDIR)/mtactix$(EXESUFFIX)	# The great game of Tac Tix
TACTIX_OBJ		= mtactix$(OBJSUFFIX)
TACTIX_SO		= $(LIBDIR)/libmtactix$(LIBSUFFIX)
TACTIX_PEN_OBJ		= $(ANOTO_PEN_DIR)/ptactix$(OBJSUFFIX)

TILECHESS_EXE		= $(BINDIR)/mtilechess$(EXESUFFIX) # The intense game of Tile Chess
TILECHESS_OBJ		= mtilechess$(OBJSUFFIX)
TILECHESS_SO		= $(LIBDIR)/libmtilechess$(LIBSUFFIX)

TOOTNOTTO_EXE		= $(BINDIR)/mtootnotto$(EXESUFFIX) #The tasty game of Toot and Otto
TOOTNOTTO_OBJ		= mtootnotto$(OBJSUFFIX)
TOOTNOTTO_SO		= $(LIBDIR)/libmtootnotto$(LIBSUFFIX)

TOPITOP_EXE		= $(BINDIR)/mtopitop$(EXESUFFIX) #The belligerent game of Topitop
TOPITOP_OBJ		= mtopitop$(OBJSUFFIX)
TOPTIOP_SO		= $(LIBDIR)/libmtopitop$(LIBSUFFIX)

TORE_EXE		= $(BINDIR)/mtore$(EXESUFFIX)	# The great game of Tac Tix
TORE_OBJ		= mtore$(OBJSUFFIX)
TORE_SO			= $(LIBDIR)/libmtore$(LIBSUFFIX)

TTC_EXE			= $(BINDIR)/mttc$(EXESUFFIX) #The tantalizing game of tic-tac-chec
TTC_OBJ			= mttc$(OBJSUFFIX)
TTC_SO			= $(LIBDIR)/libmttc$(LIBSUFFIX)

TTTIER_EXE		= $(BINDIR)/mtttier$(EXESUFFIX) #The Tier-based game of Tic-Tac-Tier
TTTIER_OBJ		= mtttier$(OBJSUFFIX)
TTTIER_SO       = $(LIBDIR)/libmtttier$(LIBSUFFIX)

TTT_EXE			= $(BINDIR)/mttt$(EXESUFFIX)	# The awesome game of Tic-Tac-Toe
TTT_OBJ			= mttt$(OBJSUFFIX)
TTTPPM_OBJ		= mtttppm$(OBJSUFFIX)
TTT_SO			= $(LIBDIR)/libmttt$(LIBSUFFIX)
TTT_PEN_OBJ		= $(ANOTO_PEN_DIR)/pttt$(OBJSUFFIX)

TT2_EXE			= $(BINDIR)/mtt2$(EXESUFFIX)	# The also awesome game of Tic-Tac-Two
TT2_OBJ			= mtt2$(OBJSUFFIX)

TTTWO_EXE		= $(BINDIR)/mtttwo$(EXESUFFIX)
TTTWO_OBJ		= mtttwo$(OBJSUFFIX)
TTTWO_SO		= $(LIBDIR)/libmtttwo$(LIBSUFFIX)

WIN4_EXE		= $(BINDIR)/mwin4$(EXESUFFIX)	# The cool game of Connect-4
WIN4_OBJ		= mwin4$(OBJSUFFIX)
WIN4_SO			= $(LIBDIR)/libmwin4$(LIBSUFFIX)

WINKERS_EXE		= $(BINDIR)/mwinkers$(EXESUFFIX) #The mysterious game of winkers
WINKERS_OBJ		= mwinkers$(OBJSUFFIX)
WINKERS_SO		= $(LIBDIR)/libmwinkers$(LIBSUFFIX)

WUZHI_EXE		= $(BINDIR)/mwuzhi$(EXESUFFIX)	# Kono
WUZHI_OBJ		= mwuzhi$(OBJSUFFIX)
WUZHI_SO		= $(LIBDIR)/libmwuzhi$(LIBSUFFIX)

XIGUA_EXE		= $(BINDIR)/mxigua$(EXESUFFIX)	# Kono
XIGUA_OBJ		= mxigua$(OBJSUFFIX)
XIGUA_SO		= $(LIBDIR)/libmxigua$(LIBSUFFIX)

############                       IMPORTANT!
### Please Ensure that all games are added in ALPHABETICAL order to the section above.
############

##############################################################################
### Game categories

### Games written in C that work with the current gamesman core:
# Object files
CGAMEOBJS = $(1210_OBJ) $(TIGERS_OBJ) $(TTTIER_OBJ) $(BAGHCHAL_OBJ) $(ATAXX_OBJ) \
        $(WINKERS_OBJ)$(ASALTO_OBJ) $(OTHELLO_OBJ) $(NIM_OBJ) \
	    $(TTT_OBJ) $(TT2_OBJ) $(SIM_OBJ) $(STT_OBJ) $(DODGEM_OBJ) $(BLOCKING_OBJ) \
	    $(TACTIX_OBJ) $(LGAME_OBJ) $(3SPOT_OBJ) $(CMASS_OBJ) $(LITE3_OBJ) \
	    $(CTOI_OBJ) $(WIN4_OBJ) $(RUBIX_OBJ) $(PYLOS_OBJ) $(FANDAN_OBJ) \
	    $(ACHI_OBJ) $(QX_OBJ) $(GOBBLET_OBJ) $(SLIDEN_OBJ) $(SLIDE_OBJ) $(SQUAREDANCE_OBJ) $(1TON_OBJ) \
	    $(TTC_OBJ) $(JOUST_OBJ) $(ICEBLOCKS_OBJ) $(COMBS_OBJ) \
	    $(CHANGE_OBJ) $(HORSE_OBJ) $(DINODODGEM_OBJ) $(MANCALA_OBJ) \
	    $(RINFIN_OBJ) $(TTTPPM_OBJ) $(KONO_OBJ) $(QLAND_OBJ) $(ABALONE_OBJ) \
	    $(WUZHI_OBJ) $(SEEGA_OBJ) $(OOE_OBJ) $(TORE_OBJ) $(NUTTT_OBJ) \
	    $(FOXES_NEW_OBJ) $(XIGUA_OBJ) $(PONGHAUKI_OBJ) $(SHOGI_OBJ) $(LEWTH_OBJ) \
	    $(DAO_OBJ) $(TILECHESS_OBJ) $(RCHECKERS_OBJ) $(TOOTNOTTO_OBJ) $(QUICKCHESS_OBJ) \
	    $(CAMBIO_OBJ) $(GO_OBJ) $(AGO_OBJ) $(LOA_OBJ) $(HEX_OBJ) $(369MM_OBJ) \
<<<<<<< HEAD
		$(TTTWO_OBJ) $(TOPITOP_OBJ) $(HAREGAME_OBJ) $(CONNECT4_OBJ) $(FIVEFIELDKONO_OBJ) \
		$(CONNECTIONS_OBJ) $(SANTORINI_OBJ)
=======
		$(TTTWO_OBJ) $(TOPITOP_OBJ) $(HAREGAME_OBJ) $(CONNECT4_OBJ) \
		$(GAMEOFY_OBJ)
>>>>>>> 20f8017c

# Binary files
CGAMES =  $(1210_EXE) $(TIGERS_EXE) $(TTTIER_EXE) $(BAGHCHAL_EXE) $(ATAXX_EXE) \
      $(WINKERS_EXE) $(ASALTO_EXE) $(OTHELLO_EXE) $(NIM_EXE) \
	  $(SIM_EXE) $(STT_EXE) $(DODGEM_EXE) $(BLOCKING_EXE) $(PYLOS_EXE) \
	  $(FANDAN_EXE) $(GRAPH_EXE) $(LGAME_EXE) $(3SPOT_EXE) $(COMBS_EXE) \
	  $(CMASS_EXE) $(LITE3_EXE) $(CTOI_EXE) $(WIN4_EXE) $(RUBIX_EXE) \
	  $(QX_EXE) $(GOBBLET_EXE) $(SLIDEN_EXE) $(SNAKE_EXE) $(SQUAREDANCE_EXE) $(1TON_EXE) \
	  $(TTC_EXE) $(TT2_EXE) $(JOUST_EXE) $(ICEBLOCKS_EXE) $(CHANGE_EXE) \
	  $(HORSE_EXE) $(DINODODGEM_EXE) $(MANCALA_EXE) $(RINFIN_EXE) $(SWANS_EXE) \
	  $(KONO_EXE) $(QLAND_EXE) $(WUZHI_EXE) $(SEEGA_EXE) \
	  $(OOE_EXE) $(TORE_EXE) $(NUTTT_EXE) $(FOXES_EXE) $(QUARTO_EXE) \
	  $(XIGUA_EXE) $(SHOGI_EXE) $(LEWTH_EXE) $(DAO_EXE) $(TILECHESS_EXE) $(RCHECKERS_EXE) \
	  $(TOOTNOTTO_EXE) $(QUICKCHESS_EXE) $(CAMBIO_EXE) $(GO_EXE) \
	  $(AGO_EXE) $(LOA_EXE) $(HEX_EXE) $(369MM_EXE) $(PONGHAUKI_EXE) \
<<<<<<< HEAD
	  $(TTTWO_EXE) $(TOPITOP_EXE) $(HAREGAME_EXE) $(CONNECT4_EXE) $(FIVEFIELDKONO_EXE) \
	  $(CONNECTIONS_EXE) $(SANTORINI_EXE)
=======
	  $(TTTWO_EXE) $(TOPITOP_EXE) $(HAREGAME_EXE) $(CONNECT4_EXE) \
	  $(GAMEOFY_EXE)
>>>>>>> 20f8017c

# Tcl/Tk libraries
CTCL =  $(1210_SO) $(TIGERS_SO) $(WINKERS_SO) $(ASALTO_SO) $(OTHELLO_SO) $(NIM_SO) $(SIM_SO) $(STT_SO) \
	$(DODGEM_SO) $(LGAME_SO) $(3SPOT_SO) $(BLOCKING_SO) \
	$(CMASS_SO) $(LITE3_SO) $(CTOI_SO) $(WIN4_SO) $(RUBIX_SO) \
	$(QX_SO) $(SLIDEN_SO) $(SNAKE_SO) $(CHANGE_SO) $(HORSE_SO) \
	$(DINODODGEM_SO) $(MANCALA_SO) $(RINFIN_SO) $(SWANS_SO) $(WUZHI_SO) \
	$(QLAND_SO) $(SEEGA_SO) $(KONO_SO) $(OOE_SO) $(TORE_SO) $(COMBS_SO) \
	$(FOXES_SO) $(NUTTT_SO) $(QUARTO_SO) $(XIGUA_SO) $(SHOGI_SO) \
	$(ICEBLOCKS_SO) $(LEWTH_SO) $(DAO_SO) $(TOOTNOTTO_SO) $(CAMBIO_SO) $(BAGHCHAL_SO) \
<<<<<<< HEAD
	$(TTTIER_SO) $(369MM_SO) $(TOPITOP_SO) \
	$(TTTWO_SO) $(CONNECT4_SO) $(CONNECTIONS_SO) $(SANTORINI_SO)
=======
	$(TTTIER_SO) $(369MM_SO) $(TOPITOP_SO)\
	$(TTTWO_SO) $(CONNECT4_SO) $(GAMEOFY_SO)
>>>>>>> 20f8017c

### Games written in C++ that work with the current gamesman core:
# Object files
CCGAMEOBJS = $(DNB_OBJ)

### Games that need special attention
SPECIALGAMES = $(TTT_EXE) $(GRAPH_EXE) $(9MM_EXE) $(ACHI_EXE) $(ABALONE_EXE) $(DNB_EXE) $(TACTIX_EXE)
SPECIALTCL = $(TTT_SO) $(ACHI_SO) $(ABALONE_SO) $(DNB_SO) $(TACTIX_SO)


##############################################################################
### Global build rules

all: 		text_all @COMPILEGRAPHICS@

all-memdebug:	CFLAGS+= -DMEMWATCH
all-memdebug:	all

memdebug:	CFLAGS += -DMEMWATCH
memdebug:
		@$(MAKE) -w -C core memdebug
		@$(MAKE) -w -C core/filedb memdebug
		@$(MAKE) -w all-memdebug

dist-clean:		clean
		@$(MAKE) -w -C core dist-clean
		rm -rf Makefile

clean:		clean-bins
		@$(MAKE) -w -C core clean
		@$(MAKE) -w -C ../extern/libUWAPI clean
		rm -rf $(CTCL) $(SPECIALTCL) $(GAMELINE_EXE) \
		$(LIBDIR)/*~ $(BINDIR)/solve $(BINDIR)/*~ @RMOBJS@ $(DEP_OBJS) \
		$(DEP_GWISH_OBJ) *~ $(GAMESMAN_A) $(GAMESDB_A) \
		$(ANOTO_PEN_OBJ) $(TTT_PEN_OBJ) $(TACTIX_EXE) $(DNB_PEN_OBJ) $(TACTIX_PEN_OBJ) \
		$(LIBUWAPI_A)

clean-bins:
		rm -rf $(CGAMES) $(SPECIALGAMES)

text_all:	$(CGAMES) $(SPECIALGAMES)
so_all:		text_all $(CTCL) $(SPECIALTCL)
gameline:	$(GAMELINE_EXE)


##############################################################################
### Special files (non-games):

$(DEP_OBJS): %$(OBJSUFFIX): %.c $(DEP_INCLUDE)
	$(CC) $(CFLAGS) -c -o $@ $<

$(GAMELINE_OBJ): %$(OBJSUFFIX): %.c
	$(CC) $(CFLAGS) -c -o $@ $<

$(GAMELINE_EXE): $(BINDIR)/%$(EXESUFFIX): %$(OBJSUFFIX)
	$(CC) -o $@ $< $(LDFLAGS)

#$(GAMESMAN_OBJ): %$(OBJSUFFIX): %.c $(GAMESMAN_INCLUDE)
#	$(CC) $(CFLAGS) -c -o $@ $<
$(GAMESMAN_A): $(GAMESMAN_DEPS)
	@$(MAKE) -w -C core all

$(GAMESDB_A): $(GAMESDB_DEPS)
	@$(MAKE) -w -C core/filedb all

$(GWISH_OBJ): %$(OBJSUFFIX): %.c $(GAMESMAN_INCLUDE)
	$(CC) $(CFLAGS) -c -o $@ $<

$(ABALONE_TCL_OBJ): %$(OBJSUFFIX): %.c $(GAMESMAN_INCLUDE)
	$(CC) $(CFLAGS) -c -o $@ $<

$(HASH_OBJ): %$(OBJSUFFIX): %.c $(HASH_INCLUDE)
	$(CC) $(CFLAGS) -c -o $@ $<

$(LOOPYGASOLVER_OBJ): %$(OBJSUFFIX): %.c $(LOOPYGASOLVER_INCLUDE)
	$(CC) $(CFLAGS) -c -o $@ $<

$(LOOPYUPSOLVER_OBJ): %$(OBJSUFFIX): %.c $(LOOPYUPSOLVER_INCLUDE)
	$(CC) $(CFLAGS) -c -o $@ $<

$(ANOTO_PEN_DIR)/%$(OBJSUFFIX) : $(ANOTO_PEN_DIR)/%.c
	$(CC) $(CFLAGS) -c -o $@ $<

$(LIBUWAPI_A): $(LIBUWAPI_DEPS)
	@$(MAKE) -w -C ../extern/libUWAPI all

##############################################################################
### Generic rules for games:

$(CGAMEOBJS): %$(OBJSUFFIX): %.c $(GAMESMAN_INCLUDE) $(LIBUWAPI_INCLUDE)
	$(CC) $(CFLAGS) $(TCLCFLAGS) -c -o $@ $<

$(CGAMES): $(BINDIR)/%$(EXESUFFIX): %$(OBJSUFFIX) $(GAMESMAN_A) $(GAMESDB_A) $(LIBUWAPI_A)
	$(CC) -o $@ $< $(GAMESMAN_A) $(GAMESDB_A) $(LIBUWAPI_A) $(LDFLAGS) $(TCLEXEFLAGS)

test-%$(OBJSUFFIX): %.c $(GAMESMAN_INCLUDE) $(LIBUWAPI_INCLUDE)
	$(CC) $(CFLAGS) $(TCLCFLAGS) -c -o $@ $<

test-%: test-%$(OBJSUFFIX) $(GAMESMAN_A) $(GAMESDB_A) $(LIBUWAPI_A)
	$(CC) -o $@ $< $(GAMESMAN_A) $(GAMESDB_A) $(LIBUWAPI_A) $(LDFLAGS) $(TCLEXEFLAGS)

$(CTCL): $(LIBDIR)/lib%$(LIBSUFFIX): %$(OBJSUFFIX) $(GAMESMAN_A) $(GAMESDB_A) $(LIBUWAPI_A) $(GWISH_OBJ)
	$(CC) -o $@ $< $(GAMESMAN_A) $(GAMESDB_A) $(LIBUWAPI_A) $(GWISH_OBJ) $(LDFLAGS) $(TCLSOFLAGS)

$(CCGAMEOBJS): %$(OBJSUFFIX): %.cc $(GAMESMAN_INCLUDE) $(LIBUWAPI_INCLUDE)
	$(CCC) $(CCFLAGS) $(TCLCFLAGS) -c -o $@ $<

##############################################################################
### Special rules for deprecated games and others that need special attention

$(ACHI_EXE): $(ACHI_OBJ) $(TTTPPM_OBJ) $(GAMESMAN_A) $(GAMESDB_A) $(LIBUWAPI_A)
	$(CC) -o $@ $(ACHI_OBJ) $(TTTPPM_OBJ) $(GAMESMAN_A) $(GAMESDB_A) $(LIBUWAPI_A) $(LDFLAGS) $(TCLEXEFLAGS)

$(ACHI_SO): $(ACHI_OBJ) $(TTTPPM_OBJ) $(GAMESMAN_A) $(GAMESDB_A) $(LIBUWAPI_A) $(GWISH_OBJ)
	$(CC) -o $@ $(ACHI_OBJ) $(TTTPPM_OBJ) $(GAMESMAN_A) $(GAMESDB_A) $(LIBUWAPI_A) $(GWISH_OBJ) $(LDFLAGS) $(TCLSOFLAGS)

$(ABALONE_EXE): $(ABALONE_OBJ) $(GAMESMAN_A) $(GAMESDB_A) $(LIBUWAPI_A)
	$(CC) -o $@ $(ABALONE_OBJ) $(GAMESMAN_A) $(GAMESDB_A) $(LIBUWAPI_A) $(LDFLAGS) $(TCLEXEFLAGS)

$(ABALONE_SO): $(ABALONE_OBJ) $(GAMESMAN_A) $(GAMESDB_A) $(LIBUWAPI_A) $(ABALONE_TCL_OBJ)
	$(CC) -o $@ $(ABALONE_OBJ) $(GAMESMAN_A) $(GAMESDB_A) $(LIBUWAPI_A) $(ABALONE_TCL_OBJ) $(LDFLAGS) $(TCLSOFLAGS)

$(QUARTO_OBJ): mquarto.c $(GAMESMAN_INCLUDE) $(LIBUWAPI_INCLUDE)
	$(CC) $(CFLAGS) $(TCLCFLAGS) -c -std=c99 -o $@ $<

$(TTT_EXE): $(TTT_OBJ) $(TTT_PEN_OBJ) $(ANOTO_PEN_OBJ) $(TTTPPM_OBJ) $(GAMESMAN_A) $(GAMESDB_A) $(LIBUWAPI_A)
	$(CC) -o $@ $(TTT_OBJ) $(TTT_PEN_OBJ) $(ANOTO_PEN_OBJ) $(TTTPPM_OBJ) $(GAMESMAN_A) $(GAMESDB_A) $(LIBUWAPI_A) $(LDFLAGS) $(TCLEXEFLAGS)

$(TTT_SO): $(TTT_OBJ) $(TTT_PEN_OBJ) $(ANOTO_PEN_OBJ) $(TTTPPM_OBJ) $(GAMESMAN_A) $(GAMESDB_A) $(LIBUWAPI_A) $(GWISH_OBJ)
	$(CC) -o $@ $(TTT_OBJ) $(TTT_PEN_OBJ) $(ANOTO_PEN_OBJ) $(TTTPPM_OBJ) $(GAMESMAN_A) $(GAMESDB_A) $(LIBUWAPI_A) $(GWISH_OBJ) $(LDFLAGS) $(TCLSOFLAGS)

$(DNB_EXE): $(DNB_OBJ) $(DNB_PEN_OBJ) $(ANOTO_PEN_OBJ) $(GAMESMAN_A) $(GAMESDB_A) $(LIBUWAPI_A)
	$(CCC) -o $@ $(DNB_OBJ) $(DNB_PEN_OBJ) $(ANOTO_PEN_OBJ) $(GAMESMAN_A) $(GAMESDB_A) $(LIBUWAPI_A) $(LDFLAGS) $(TCLEXEFLAGS)

$(DNB_SO): $(DNB_OBJ) $(DNB_PEN_OBJ) $(ANOTO_PEN_OBJ) $(GAMESMAN_A) $(GAMESDB_A) $(LIBUWAPI_A) $(GWISH_OBJ)
	$(CCC) -o $@ $(DNB_OBJ) $(DNB_PEN_OBJ) $(ANOTO_PEN_OBJ) $(GAMESMAN_A) $(GAMESDB_A) $(LIBUWAPI_A) $(GWISH_OBJ) $(LDFLAGS) $(TCLSOFLAGS)

$(TACTIX_EXE): $(TACTIX_OBJ) $(TACTIX_PEN_OBJ) $(ANOTO_PEN_OBJ) $(GAMESMAN_A) $(GAMESDB_A) $(LIBUWAPI_A)
	$(CC) -o $@ $(TACTIX_OBJ) $(TACTIX_PEN_OBJ) $(ANOTO_PEN_OBJ) $(GAMESMAN_A) $(GAMESDB_A) $(LIBUWAPI_A) $(LDFLAGS) $(TCLEXEFLAGS)

$(TACTIX_SO): $(TACTIX_OBJ) $(TACTIX_PEN_OBJ) $(ANOTO_PEN_OBJ) $(GAMESMAN_A) $(GAMESDB_A) $(LIBUWAPI_A) $(GWISH_OBJ)
	$(CC) -o $@ $(TACTIX_OBJ) $(TACTIX_PEN_OBJ) $(ANOTO_PEN_OBJ) $(GAMESMAN_A) $(GAMESDB_A) $(LIBUWAPI_A) $(GWISH_OBJ) $(LDFLAGS) $(TCLSOFLAGS)

#$(FOXES_TCL_OBJ) $(FOXES_OBJ): %$(OBJSUFFIX): %.c $(DEP_INCLUDE)
#	$(CC) $(CFLAGS) $(TCLCFLAGS) -c -o $@ $<

#$(FOXES_EXE): $(FOXES_OBJ) $(DEP_OBJS)
#	$(CC) -o $@ $< $(DEP_OBJS) $(LDFLAGS) $(TCLEXEFLAGS)

#$(FOXES_SO): $(FOXES_OBJ) $(FOXES_TCL_OBJ) $(DEP_OBJS)
#	$(CC) $(DEP_OBJS) $(FOXES_TCL_OBJ) -o $@ $< $(LDFLAGS) $(TCLSOFLAGS)


pygamesman: $(GAMESMAN_A) $(GAMESDB_A)
	$(CC) -o pygamesman$(OBJSUFFIX) $(PYTHONCFLAGS) pygamesman.c
	$(CC) -o pygamesman$(LIBSUFFIX) $(PYTHONLIBFLAGS) pygamesman$(OBJSUFFIX) $(GAMESMAN_A) $(GAMESDB_A)
<|MERGE_RESOLUTION|>--- conflicted
+++ resolved
@@ -159,10 +159,6 @@
 COMBS_OBJ		= mcombs$(OBJSUFFIX)
 COMBS_SO		= $(LIBDIR)/libmcombs$(LIBSUFFIX)
 
-GAMEOFY_EXE			= $(BINDIR)/mgameofy$(EXESUFFIX)	# Connections
-GAMEOFY_OBJ			= mgameofy$(OBJSUFFIX)
-GAMEOFY_SO			= $(LIBDIR)/libmgameofy$(LIBSUFFIX)
-
 CONNECT4_EXE			= $(BINDIR)/mconnect4$(EXESUFFIX)	# Connect4
 CONNECT4_OBJ			= mconnect4$(OBJSUFFIX)
 CONNECT4_SO			= $(LIBDIR)/libmconnect4$(LIBSUFFIX)
@@ -205,6 +201,10 @@
 #FOXES_NEW_OBJ           = mfoxes_new$(OBJSUFFIX)
 #FOXES_NEW_TCL_OBJ	= tkAppInitFoxes$#(OBJSUFFIX)
 #FOXES_NEW_SO            = $(LIBDIR)/libmfoxes_new$(LIBSUFFIX)
+
+GAMEOFY_EXE			= $(BINDIR)/mgameofy$(EXESUFFIX)	# Game Of Y
+GAMEOFY_OBJ			= mgameofy$(OBJSUFFIX)
+GAMEOFY_SO			= $(LIBDIR)/libmgameofy$(LIBSUFFIX)
 
 GO_EXE			= $(BINDIR)/migo$(EXESUFFIX)    # The incomporably ancient game of go
 GO_OBJ			= migo$(OBJSUFFIX)
@@ -426,13 +426,8 @@
 	    $(FOXES_NEW_OBJ) $(XIGUA_OBJ) $(PONGHAUKI_OBJ) $(SHOGI_OBJ) $(LEWTH_OBJ) \
 	    $(DAO_OBJ) $(TILECHESS_OBJ) $(RCHECKERS_OBJ) $(TOOTNOTTO_OBJ) $(QUICKCHESS_OBJ) \
 	    $(CAMBIO_OBJ) $(GO_OBJ) $(AGO_OBJ) $(LOA_OBJ) $(HEX_OBJ) $(369MM_OBJ) \
-<<<<<<< HEAD
 		$(TTTWO_OBJ) $(TOPITOP_OBJ) $(HAREGAME_OBJ) $(CONNECT4_OBJ) $(FIVEFIELDKONO_OBJ) \
-		$(CONNECTIONS_OBJ) $(SANTORINI_OBJ)
-=======
-		$(TTTWO_OBJ) $(TOPITOP_OBJ) $(HAREGAME_OBJ) $(CONNECT4_OBJ) \
-		$(GAMEOFY_OBJ)
->>>>>>> 20f8017c
+		$(GAMEOFY_OBJ) $(SANTORINI_OBJ)
 
 # Binary files
 CGAMES =  $(1210_EXE) $(TIGERS_EXE) $(TTTIER_EXE) $(BAGHCHAL_EXE) $(ATAXX_EXE) \
@@ -448,13 +443,8 @@
 	  $(XIGUA_EXE) $(SHOGI_EXE) $(LEWTH_EXE) $(DAO_EXE) $(TILECHESS_EXE) $(RCHECKERS_EXE) \
 	  $(TOOTNOTTO_EXE) $(QUICKCHESS_EXE) $(CAMBIO_EXE) $(GO_EXE) \
 	  $(AGO_EXE) $(LOA_EXE) $(HEX_EXE) $(369MM_EXE) $(PONGHAUKI_EXE) \
-<<<<<<< HEAD
 	  $(TTTWO_EXE) $(TOPITOP_EXE) $(HAREGAME_EXE) $(CONNECT4_EXE) $(FIVEFIELDKONO_EXE) \
-	  $(CONNECTIONS_EXE) $(SANTORINI_EXE)
-=======
-	  $(TTTWO_EXE) $(TOPITOP_EXE) $(HAREGAME_EXE) $(CONNECT4_EXE) \
-	  $(GAMEOFY_EXE)
->>>>>>> 20f8017c
+	  $(GAMEOFY_EXE) $(SANTORINI_EXE)
 
 # Tcl/Tk libraries
 CTCL =  $(1210_SO) $(TIGERS_SO) $(WINKERS_SO) $(ASALTO_SO) $(OTHELLO_SO) $(NIM_SO) $(SIM_SO) $(STT_SO) \
@@ -465,13 +455,8 @@
 	$(QLAND_SO) $(SEEGA_SO) $(KONO_SO) $(OOE_SO) $(TORE_SO) $(COMBS_SO) \
 	$(FOXES_SO) $(NUTTT_SO) $(QUARTO_SO) $(XIGUA_SO) $(SHOGI_SO) \
 	$(ICEBLOCKS_SO) $(LEWTH_SO) $(DAO_SO) $(TOOTNOTTO_SO) $(CAMBIO_SO) $(BAGHCHAL_SO) \
-<<<<<<< HEAD
 	$(TTTIER_SO) $(369MM_SO) $(TOPITOP_SO) \
-	$(TTTWO_SO) $(CONNECT4_SO) $(CONNECTIONS_SO) $(SANTORINI_SO)
-=======
-	$(TTTIER_SO) $(369MM_SO) $(TOPITOP_SO)\
-	$(TTTWO_SO) $(CONNECT4_SO) $(GAMEOFY_SO)
->>>>>>> 20f8017c
+	$(TTTWO_SO) $(CONNECT4_SO) $(GAMEOFY_SO) $(SANTORINI_SO)
 
 ### Games written in C++ that work with the current gamesman core:
 # Object files
