--- conflicted
+++ resolved
@@ -438,12 +438,8 @@
 	    $(FOXES_NEW_OBJ) $(XIGUA_OBJ) $(PONGHAUKI_OBJ) $(SHOGI_OBJ) $(LEWTH_OBJ) \
 	    $(DAO_OBJ) $(TILECHESS_OBJ) $(RCHECKERS_OBJ) $(TOOTNOTTO_OBJ) $(QUICKCHESS_OBJ) \
 	    $(CAMBIO_OBJ) $(GO_OBJ) $(AGO_OBJ) $(LOA_OBJ) $(HEX_OBJ) $(369MM_OBJ) \
-		$(TTTWO_OBJ) $(TOPITOP_OBJ) $(HAREGAME_OBJ) $(CONNECT4_OBJ) $(FIVEFIELDKONO_OBJ) \
-<<<<<<< HEAD
-		$(CONNECTIONS_OBJ) $(SANTORINI_OBJ) $(NOTAKTO_OBJ)
-=======
-		$(GAMEOFY_OBJ) $(SANTORINI_OBJ) $(BEELINE_OBJ) $(ONEDCHESS_OBJ)
->>>>>>> 85a50220
+      $(TTTWO_OBJ) $(TOPITOP_OBJ) $(HAREGAME_OBJ) $(CONNECT4_OBJ) $(FIVEFIELDKONO_OBJ) \
+      $(GAMEOFY_OBJ) $(SANTORINI_OBJ) $(BEELINE_OBJ) $(ONEDCHESS_OBJ) $(NOTAKTO_OBJ)
 
 # Binary files
 CGAMES =  $(1210_EXE) $(TIGERS_EXE) $(TTTIER_EXE) $(BAGHCHAL_EXE) $(ATAXX_EXE) \
@@ -460,11 +456,7 @@
 	  $(TOOTNOTTO_EXE) $(QUICKCHESS_EXE) $(CAMBIO_EXE) $(GO_EXE) \
 	  $(AGO_EXE) $(LOA_EXE) $(HEX_EXE) $(369MM_EXE) $(PONGHAUKI_EXE) \
 	  $(TTTWO_EXE) $(TOPITOP_EXE) $(HAREGAME_EXE) $(CONNECT4_EXE) $(FIVEFIELDKONO_EXE) \
-<<<<<<< HEAD
-	  $(CONNECTIONS_EXE) $(SANTORINI_EXE) $(NOTAKTO_EXE)
-=======
-	  $(GAMEOFY_EXE) $(SANTORINI_EXE) $(BEELINE_EXE) $(ONEDCHESS_EXE)
->>>>>>> 85a50220
+	  $(GAMEOFY_EXE) $(SANTORINI_EXE) $(BEELINE_EXE) $(ONEDCHESS_EXE) $(NOTAKTO_EXE)
 
 # Tcl/Tk libraries
 CTCL =  $(1210_SO) $(TIGERS_SO) $(WINKERS_SO) $(ASALTO_SO) $(OTHELLO_SO) $(NIM_SO) $(SIM_SO) $(STT_SO) \
@@ -476,11 +468,7 @@
 	$(FOXES_SO) $(NUTTT_SO) $(QUARTO_SO) $(XIGUA_SO) $(SHOGI_SO) \
 	$(ICEBLOCKS_SO) $(LEWTH_SO) $(DAO_SO) $(TOOTNOTTO_SO) $(CAMBIO_SO) $(BAGHCHAL_SO) \
 	$(TTTIER_SO) $(369MM_SO) $(TOPITOP_SO) \
-<<<<<<< HEAD
-	$(TTTWO_SO) $(CONNECT4_SO) $(CONNECTIONS_SO) $(SANTORINI_SO) $(NOTAKTO_SO)
-=======
-	$(TTTWO_SO) $(CONNECT4_SO) $(GAMEOFY_SO) $(SANTORINI_SO) $(BEELINE_SO) $(ONEDCHESS_SO)
->>>>>>> 85a50220
+	$(TTTWO_SO) $(CONNECT4_SO) $(GAMEOFY_SO) $(SANTORINI_SO) $(BEELINE_SO) $(ONEDCHESS_SO) $(NOTAKTO_SO)
 
 ### Games written in C++ that work with the current gamesman core:
 # Object files
